package etherman

import (
	"context"
	"crypto/ecdsa"
	"encoding/json"
	"errors"
	"fmt"
	"math"
	"math/big"
	"os"
	"path/filepath"
	"strings"
	"time"

	"github.com/0xPolygonHermez/zkevm-node/dataavailability"
	"github.com/0xPolygonHermez/zkevm-node/encoding"
	"github.com/0xPolygonHermez/zkevm-node/etherman/etherscan"
	"github.com/0xPolygonHermez/zkevm-node/etherman/ethgasstation"
	"github.com/0xPolygonHermez/zkevm-node/etherman/metrics"
	"github.com/0xPolygonHermez/zkevm-node/etherman/smartcontracts/dataavailabilityprotocol"
	"github.com/0xPolygonHermez/zkevm-node/etherman/smartcontracts/oldpolygonzkevm"
	"github.com/0xPolygonHermez/zkevm-node/etherman/smartcontracts/oldpolygonzkevmglobalexitroot"
	"github.com/0xPolygonHermez/zkevm-node/etherman/smartcontracts/pol"
	"github.com/0xPolygonHermez/zkevm-node/etherman/smartcontracts/polygonrollupmanager"
	"github.com/0xPolygonHermez/zkevm-node/etherman/smartcontracts/polygonzkevm"
	"github.com/0xPolygonHermez/zkevm-node/etherman/smartcontracts/polygonzkevmglobalexitroot"
	ethmanTypes "github.com/0xPolygonHermez/zkevm-node/etherman/types"
	"github.com/0xPolygonHermez/zkevm-node/log"
	"github.com/0xPolygonHermez/zkevm-node/state"
	"github.com/0xPolygonHermez/zkevm-node/test/operations"
	"github.com/ethereum/go-ethereum"
	"github.com/ethereum/go-ethereum/accounts/abi"
	"github.com/ethereum/go-ethereum/accounts/abi/bind"
	"github.com/ethereum/go-ethereum/accounts/keystore"
	"github.com/ethereum/go-ethereum/common"
	"github.com/ethereum/go-ethereum/core"
	"github.com/ethereum/go-ethereum/core/types"
	"github.com/ethereum/go-ethereum/crypto"
	"github.com/ethereum/go-ethereum/ethclient"
	"github.com/ethereum/go-ethereum/rpc"
	"golang.org/x/crypto/sha3"
)

var (
	// Events RollupManager
	setBatchFeeSignatureHash                       = crypto.Keccak256Hash([]byte("SetBatchFee(uint256)"))
	setTrustedAggregatorSignatureHash              = crypto.Keccak256Hash([]byte("SetTrustedAggregator(address)"))       // Used in oldZkEvm as well
	setVerifyBatchTimeTargetSignatureHash          = crypto.Keccak256Hash([]byte("SetVerifyBatchTimeTarget(uint64)"))    // Used in oldZkEvm as well
	setMultiplierBatchFeeSignatureHash             = crypto.Keccak256Hash([]byte("SetMultiplierBatchFee(uint16)"))       // Used in oldZkEvm as well
	setPendingStateTimeoutSignatureHash            = crypto.Keccak256Hash([]byte("SetPendingStateTimeout(uint64)"))      // Used in oldZkEvm as well
	setTrustedAggregatorTimeoutSignatureHash       = crypto.Keccak256Hash([]byte("SetTrustedAggregatorTimeout(uint64)")) // Used in oldZkEvm as well
	overridePendingStateSignatureHash              = crypto.Keccak256Hash([]byte("OverridePendingState(uint32,uint64,bytes32,bytes32,address)"))
	proveNonDeterministicPendingStateSignatureHash = crypto.Keccak256Hash([]byte("ProveNonDeterministicPendingState(bytes32,bytes32)")) // Used in oldZkEvm as well
	consolidatePendingStateSignatureHash           = crypto.Keccak256Hash([]byte("ConsolidatePendingState(uint32,uint64,bytes32,bytes32,uint64)"))
	verifyBatchesTrustedAggregatorSignatureHash    = crypto.Keccak256Hash([]byte("VerifyBatchesTrustedAggregator(uint32,uint64,bytes32,bytes32,address)"))
	rollupManagerVerifyBatchesSignatureHash        = crypto.Keccak256Hash([]byte("VerifyBatches(uint32,uint64,bytes32,bytes32,address)"))
	onSequenceBatchesSignatureHash                 = crypto.Keccak256Hash([]byte("OnSequenceBatches(uint32,uint64)"))
	updateRollupSignatureHash                      = crypto.Keccak256Hash([]byte("UpdateRollup(uint32,uint32,uint64)"))
	addExistingRollupSignatureHash                 = crypto.Keccak256Hash([]byte("AddExistingRollup(uint32,uint64,address,uint64,uint8,uint64)"))
	createNewRollupSignatureHash                   = crypto.Keccak256Hash([]byte("CreateNewRollup(uint32,uint32,address,uint64,address)"))
	obsoleteRollupTypeSignatureHash                = crypto.Keccak256Hash([]byte("ObsoleteRollupType(uint32)"))
	addNewRollupTypeSignatureHash                  = crypto.Keccak256Hash([]byte("AddNewRollupType(uint32,address,address,uint64,uint8,bytes32,string)"))

	// Events new ZkEvm/RollupBase
	acceptAdminRoleSignatureHash        = crypto.Keccak256Hash([]byte("AcceptAdminRole(address)"))                 // Used in oldZkEvm as well
	transferAdminRoleSignatureHash      = crypto.Keccak256Hash([]byte("TransferAdminRole(address)"))               // Used in oldZkEvm as well
	setForceBatchAddressSignatureHash   = crypto.Keccak256Hash([]byte("SetForceBatchAddress(address)"))            // Used in oldZkEvm as well
	setForceBatchTimeoutSignatureHash   = crypto.Keccak256Hash([]byte("SetForceBatchTimeout(uint64)"))             // Used in oldZkEvm as well
	setTrustedSequencerURLSignatureHash = crypto.Keccak256Hash([]byte("SetTrustedSequencerURL(string)"))           // Used in oldZkEvm as well
	setTrustedSequencerSignatureHash    = crypto.Keccak256Hash([]byte("SetTrustedSequencer(address)"))             // Used in oldZkEvm as well
	verifyBatchesSignatureHash          = crypto.Keccak256Hash([]byte("VerifyBatches(uint64,bytes32,address)"))    // Used in oldZkEvm as well
	sequenceForceBatchesSignatureHash   = crypto.Keccak256Hash([]byte("SequenceForceBatches(uint64)"))             // Used in oldZkEvm as well
	forceBatchSignatureHash             = crypto.Keccak256Hash([]byte("ForceBatch(uint64,bytes32,address,bytes)")) // Used in oldZkEvm as well
	sequenceBatchesSignatureHash        = crypto.Keccak256Hash([]byte("SequenceBatches(uint64,bytes32)"))          // Used in oldZkEvm as well
	initialSequenceBatchesSignatureHash = crypto.Keccak256Hash([]byte("InitialSequenceBatches(bytes,bytes32,address)"))
	updateEtrogSequenceSignatureHash    = crypto.Keccak256Hash([]byte("UpdateEtrogSequence(uint64,bytes,bytes32,address)"))

	// Extra RollupManager
	initializedSignatureHash               = crypto.Keccak256Hash([]byte("Initialized(uint64)"))                       // Initializable. Used in RollupBase as well
	roleAdminChangedSignatureHash          = crypto.Keccak256Hash([]byte("RoleAdminChanged(bytes32,bytes32,bytes32)")) // IAccessControlUpgradeable
	roleGrantedSignatureHash               = crypto.Keccak256Hash([]byte("RoleGranted(bytes32,address,address)"))      // IAccessControlUpgradeable
	roleRevokedSignatureHash               = crypto.Keccak256Hash([]byte("RoleRevoked(bytes32,address,address)"))      // IAccessControlUpgradeable
	emergencyStateActivatedSignatureHash   = crypto.Keccak256Hash([]byte("EmergencyStateActivated()"))                 // EmergencyManager. Used in oldZkEvm as well
	emergencyStateDeactivatedSignatureHash = crypto.Keccak256Hash([]byte("EmergencyStateDeactivated()"))               // EmergencyManager. Used in oldZkEvm as well

	// New GER event Etrog
	updateL1InfoTreeSignatureHash = crypto.Keccak256Hash([]byte("UpdateL1InfoTree(bytes32,bytes32)"))

	// PreLxLy events
	updateGlobalExitRootSignatureHash              = crypto.Keccak256Hash([]byte("UpdateGlobalExitRoot(bytes32,bytes32)"))
	oldVerifyBatchesTrustedAggregatorSignatureHash = crypto.Keccak256Hash([]byte("VerifyBatchesTrustedAggregator(uint64,bytes32,address)"))
	transferOwnershipSignatureHash                 = crypto.Keccak256Hash([]byte("OwnershipTransferred(address,address)"))
	updateZkEVMVersionSignatureHash                = crypto.Keccak256Hash([]byte("UpdateZkEVMVersion(uint64,uint64,string)"))
	oldConsolidatePendingStateSignatureHash        = crypto.Keccak256Hash([]byte("ConsolidatePendingState(uint64,bytes32,uint64)"))
	oldOverridePendingStateSignatureHash           = crypto.Keccak256Hash([]byte("OverridePendingState(uint64,bytes32,address)"))
	sequenceBatchesPreEtrogSignatureHash           = crypto.Keccak256Hash([]byte("SequenceBatches(uint64)"))

	// Proxy events
	initializedProxySignatureHash = crypto.Keccak256Hash([]byte("Initialized(uint8)"))
	adminChangedSignatureHash     = crypto.Keccak256Hash([]byte("AdminChanged(address,address)"))
	beaconUpgradedSignatureHash   = crypto.Keccak256Hash([]byte("BeaconUpgraded(address)"))
	upgradedSignatureHash         = crypto.Keccak256Hash([]byte("Upgraded(address)"))

	// ErrNotFound is used when the object is not found
	ErrNotFound = errors.New("not found")
	// ErrIsReadOnlyMode is used when the EtherMan client is in read-only mode.
	ErrIsReadOnlyMode = errors.New("etherman client in read-only mode: no account configured to send transactions to L1. " +
		"please check the [Etherman] PrivateKeyPath and PrivateKeyPassword configuration")
	// ErrPrivateKeyNotFound used when the provided sender does not have a private key registered to be used
	ErrPrivateKeyNotFound = errors.New("can't find sender private key to sign tx")
)

// SequencedBatchesSigHash returns the hash for the `SequenceBatches` event.
func SequencedBatchesSigHash() common.Hash { return sequenceBatchesSignatureHash }

// TrustedVerifyBatchesSigHash returns the hash for the `TrustedVerifyBatches` event.
func TrustedVerifyBatchesSigHash() common.Hash { return verifyBatchesTrustedAggregatorSignatureHash }

// EventOrder is the the type used to identify the events order
type EventOrder string

const (
	// GlobalExitRootsOrder identifies a GlobalExitRoot event
	GlobalExitRootsOrder EventOrder = "GlobalExitRoots"
	// L1InfoTreeOrder identifies a L1InTree event
	L1InfoTreeOrder EventOrder = "L1InfoTreeOrder"
	// SequenceBatchesOrder identifies a VerifyBatch event
	SequenceBatchesOrder EventOrder = "SequenceBatches"
	// UpdateEtrogSequenceOrder identifies a VerifyBatch event
	UpdateEtrogSequenceOrder EventOrder = "UpdateEtrogSequence"
	// ForcedBatchesOrder identifies a ForcedBatches event
	ForcedBatchesOrder EventOrder = "ForcedBatches"
	// TrustedVerifyBatchOrder identifies a TrustedVerifyBatch event
	TrustedVerifyBatchOrder EventOrder = "TrustedVerifyBatch"
	// VerifyBatchOrder identifies a VerifyBatch event
	VerifyBatchOrder EventOrder = "VerifyBatch"
	// SequenceForceBatchesOrder identifies a SequenceForceBatches event
	SequenceForceBatchesOrder EventOrder = "SequenceForceBatches"
	// ForkIDsOrder identifies an updateZkevmVersion event
	ForkIDsOrder EventOrder = "forkIDs"
)

type ethereumClient interface {
	ethereum.ChainReader
	ethereum.ChainStateReader
	ethereum.ContractCaller
	ethereum.GasEstimator
	ethereum.GasPricer
	ethereum.LogFilterer
	ethereum.TransactionReader
	ethereum.TransactionSender

	bind.DeployBackend
}

// L1Config represents the configuration of the network used in L1
type L1Config struct {
	// Chain ID of the L1 network
	L1ChainID uint64 `json:"chainId"`
	// ZkEVMAddr Address of the L1 contract polygonZkEVMAddress
	ZkEVMAddr common.Address `json:"polygonZkEVMAddress"`
	// RollupManagerAddr Address of the L1 contract
	RollupManagerAddr common.Address `json:"polygonRollupManagerAddress"`
	// PolAddr Address of the L1 Pol token Contract
	PolAddr common.Address `json:"polTokenAddress"`
	// GlobalExitRootManagerAddr Address of the L1 GlobalExitRootManager contract
	GlobalExitRootManagerAddr common.Address `json:"polygonZkEVMGlobalExitRootAddress"`
}

type externalGasProviders struct {
	MultiGasProvider bool
	Providers        []ethereum.GasPricer
}

// Client is a simple implementation of EtherMan.
type Client struct {
	EthClient                ethereumClient
	OldZkEVM                 *oldpolygonzkevm.Oldpolygonzkevm
	ZkEVM                    *polygonzkevm.Polygonzkevm
	RollupManager            *polygonrollupmanager.Polygonrollupmanager
	GlobalExitRootManager    *polygonzkevmglobalexitroot.Polygonzkevmglobalexitroot
	OldGlobalExitRootManager *oldpolygonzkevmglobalexitroot.Oldpolygonzkevmglobalexitroot
	Pol                      *pol.Pol
	DAProtocol               *dataavailabilityprotocol.Dataavailabilityprotocol
	SCAddresses              []common.Address

	RollupID uint32

	GasProviders externalGasProviders

	l1Cfg L1Config
	cfg   Config
	auth  map[common.Address]bind.TransactOpts // empty in case of read-only client

	da dataavailability.BatchDataProvider
}

// NewClient creates a new etherman.
func NewClient(cfg Config, l1Config L1Config, da dataavailability.BatchDataProvider) (*Client, error) {
	// Connect to ethereum node
	ethClient, err := ethclient.Dial(cfg.URL)
	if err != nil {
		log.Errorf("error connecting to %s: %+v", cfg.URL, err)
		return nil, err
	}
	// Create smc clients
	zkevm, err := polygonzkevm.NewPolygonzkevm(l1Config.ZkEVMAddr, ethClient)
	if err != nil {
		log.Errorf("error creating Polygonzkevm client (%s). Error: %w", l1Config.ZkEVMAddr.String(), err)
		return nil, err
	}
	oldZkevm, err := oldpolygonzkevm.NewOldpolygonzkevm(l1Config.RollupManagerAddr, ethClient)
	if err != nil {
		log.Errorf("error creating NewOldpolygonzkevm client (%s). Error: %w", l1Config.RollupManagerAddr.String(), err)
		return nil, err
	}
	rollupManager, err := polygonrollupmanager.NewPolygonrollupmanager(l1Config.RollupManagerAddr, ethClient)
	if err != nil {
		log.Errorf("error creating NewPolygonrollupmanager client (%s). Error: %w", l1Config.RollupManagerAddr.String(), err)
		return nil, err
	}
	globalExitRoot, err := polygonzkevmglobalexitroot.NewPolygonzkevmglobalexitroot(l1Config.GlobalExitRootManagerAddr, ethClient)
	if err != nil {
		log.Errorf("error creating NewPolygonzkevmglobalexitroot client (%s). Error: %w", l1Config.GlobalExitRootManagerAddr.String(), err)
		return nil, err
	}
	oldGlobalExitRoot, err := oldpolygonzkevmglobalexitroot.NewOldpolygonzkevmglobalexitroot(l1Config.GlobalExitRootManagerAddr, ethClient)
	if err != nil {
		log.Errorf("error creating NewOldpolygonzkevmglobalexitroot client (%s). Error: %w", l1Config.GlobalExitRootManagerAddr.String(), err)
		return nil, err
	}
	pol, err := pol.NewPol(l1Config.PolAddr, ethClient)
	if err != nil {
		log.Errorf("error creating NewPol client (%s). Error: %w", l1Config.PolAddr.String(), err)
		return nil, err
	}
	dapAddr, err := zkevm.DataAvailabilityProtocol(&bind.CallOpts{Pending: false})
	if err != nil {
		return nil, err
	}
	dap, err := dataavailabilityprotocol.NewDataavailabilityprotocol(dapAddr, ethClient)
	if err != nil {
		return nil, err
	}
	var scAddresses []common.Address
	scAddresses = append(scAddresses, l1Config.ZkEVMAddr, l1Config.RollupManagerAddr, l1Config.GlobalExitRootManagerAddr)

	gProviders := []ethereum.GasPricer{ethClient}
	if cfg.MultiGasProvider {
		if cfg.Etherscan.ApiKey == "" {
			log.Info("No ApiKey provided for etherscan. Ignoring provider...")
		} else {
			log.Info("ApiKey detected for etherscan")
			gProviders = append(gProviders, etherscan.NewEtherscanService(cfg.Etherscan.ApiKey))
		}
		gProviders = append(gProviders, ethgasstation.NewEthGasStationService())
	}
	metrics.Register()
	// Get RollupID
	rollupID, err := rollupManager.RollupAddressToID(&bind.CallOpts{Pending: false}, l1Config.ZkEVMAddr)
	if err != nil {
		log.Debugf("error rollupManager.RollupAddressToID(%s). Error: %w", l1Config.RollupManagerAddr, err)
		// TODO return error after the upgrade
	}
	log.Debug("rollupID: ", rollupID)

	return &Client{
		EthClient:                ethClient,
		ZkEVM:                    zkevm,
		OldZkEVM:                 oldZkevm,
		RollupManager:            rollupManager,
		Pol:                      pol,
		GlobalExitRootManager:    globalExitRoot,
		DAProtocol:               dap,
		OldGlobalExitRootManager: oldGlobalExitRoot,
		SCAddresses:              scAddresses,
		RollupID:                 rollupID,
		GasProviders: externalGasProviders{
			MultiGasProvider: cfg.MultiGasProvider,
			Providers:        gProviders,
		},
		l1Cfg: l1Config,
		cfg:   cfg,
		auth:  map[common.Address]bind.TransactOpts{},
		da:    da,
	}, nil
}

// VerifyGenBlockNumber verifies if the genesis Block Number is valid
func (etherMan *Client) VerifyGenBlockNumber(ctx context.Context, genBlockNumber uint64) (bool, error) {
	start := time.Now()
	log.Info("Verifying genesis blockNumber: ", genBlockNumber)
	// Filter query
	genBlock := new(big.Int).SetUint64(genBlockNumber)
	query := ethereum.FilterQuery{
		FromBlock: genBlock,
		ToBlock:   genBlock,
		Addresses: etherMan.SCAddresses,
		Topics:    [][]common.Hash{{updateZkEVMVersionSignatureHash, createNewRollupSignatureHash}},
	}
	logs, err := etherMan.EthClient.FilterLogs(ctx, query)
	if err != nil {
		return false, err
	}
	if len(logs) == 0 {
		return false, fmt.Errorf("the specified genBlockNumber in config file does not contain any forkID event. Please use the proper blockNumber.")
	}
	var zkevmVersion oldpolygonzkevm.OldpolygonzkevmUpdateZkEVMVersion
	switch logs[0].Topics[0] {
	case updateZkEVMVersionSignatureHash:
		log.Debug("UpdateZkEVMVersion event detected during the Verification of the GenBlockNumber")
		zkevmV, err := etherMan.OldZkEVM.ParseUpdateZkEVMVersion(logs[0])
		if err != nil {
			return false, err
		}
		if zkevmV != nil {
			zkevmVersion = *zkevmV
		}
	case createNewRollupSignatureHash:
		log.Debug("CreateNewRollup event detected during the Verification of the GenBlockNumber")
		createNewRollupEvent, err := etherMan.RollupManager.ParseCreateNewRollup(logs[0])
		if err != nil {
			return false, err
		}
		// Query to get the forkID
		rollupType, err := etherMan.RollupManager.RollupTypeMap(&bind.CallOpts{Pending: false}, createNewRollupEvent.RollupTypeID)
		if err != nil {
			log.Error(err)
			return false, err
		}
		zkevmVersion.ForkID = rollupType.ForkID
		zkevmVersion.NumBatch = 0
	}
	if zkevmVersion.NumBatch != 0 {
		return false, fmt.Errorf("the specified genBlockNumber in config file does not contain the initial forkID event (BatchNum: %d). Please use the proper blockNumber.", zkevmVersion.NumBatch)
	}
	metrics.VerifyGenBlockTime(time.Since(start))
	return true, nil
}

// GetForks returns fork information
func (etherMan *Client) GetForks(ctx context.Context, genBlockNumber uint64, lastL1BlockSynced uint64) ([]state.ForkIDInterval, error) {
	log.Debug("Getting forkIDs from blockNumber: ", genBlockNumber)
	start := time.Now()
	var logs []types.Log
	log.Debug("Using ForkIDChunkSize: ", etherMan.cfg.ForkIDChunkSize)
	for i := genBlockNumber; i <= lastL1BlockSynced; i = i + etherMan.cfg.ForkIDChunkSize + 1 {
		final := i + etherMan.cfg.ForkIDChunkSize
		if final > lastL1BlockSynced {
			// Limit the query to the last l1BlockSynced
			final = lastL1BlockSynced
		}
		log.Debug("INTERVAL. Initial: ", i, ". Final: ", final)
		// Filter query
		query := ethereum.FilterQuery{
			FromBlock: new(big.Int).SetUint64(i),
			ToBlock:   new(big.Int).SetUint64(final),
			Addresses: etherMan.SCAddresses,
			Topics:    [][]common.Hash{{updateZkEVMVersionSignatureHash, updateRollupSignatureHash, addExistingRollupSignatureHash, createNewRollupSignatureHash}},
		}
		l, err := etherMan.EthClient.FilterLogs(ctx, query)
		if err != nil {
			return []state.ForkIDInterval{}, err
		}
		logs = append(logs, l...)
	}

	var forks []state.ForkIDInterval
	for i, l := range logs {
		var zkevmVersion oldpolygonzkevm.OldpolygonzkevmUpdateZkEVMVersion
		switch l.Topics[0] {
		case updateZkEVMVersionSignatureHash:
			log.Debug("updateZkEVMVersion Event received")
			zkevmV, err := etherMan.OldZkEVM.ParseUpdateZkEVMVersion(l)
			if err != nil {
				return []state.ForkIDInterval{}, err
			}
			if zkevmV != nil {
				zkevmVersion = *zkevmV
			}
		case updateRollupSignatureHash:
			log.Debug("updateRollup Event received")
			updateRollupEvent, err := etherMan.RollupManager.ParseUpdateRollup(l)
			if err != nil {
				return []state.ForkIDInterval{}, err
			}
			if etherMan.RollupID != updateRollupEvent.RollupID {
				continue
			}
			// Query to get the forkID
			rollupType, err := etherMan.RollupManager.RollupTypeMap(&bind.CallOpts{Pending: false}, updateRollupEvent.NewRollupTypeID)
			if err != nil {
				return []state.ForkIDInterval{}, err
			}
			zkevmVersion.ForkID = rollupType.ForkID
			zkevmVersion.NumBatch = updateRollupEvent.LastVerifiedBatchBeforeUpgrade

		case addExistingRollupSignatureHash:
			log.Debug("addExistingRollup Event received")
			addExistingRollupEvent, err := etherMan.RollupManager.ParseAddExistingRollup(l)
			if err != nil {
				return []state.ForkIDInterval{}, err
			}
			if etherMan.RollupID != addExistingRollupEvent.RollupID {
				continue
			}
			zkevmVersion.ForkID = addExistingRollupEvent.ForkID
			zkevmVersion.NumBatch = addExistingRollupEvent.LastVerifiedBatchBeforeUpgrade

		case createNewRollupSignatureHash:
			log.Debug("createNewRollup Event received")
			createNewRollupEvent, err := etherMan.RollupManager.ParseCreateNewRollup(l)
			if err != nil {
				return []state.ForkIDInterval{}, err
			}
			if etherMan.RollupID != createNewRollupEvent.RollupID {
				continue
			}
			// Query to get the forkID
			rollupType, err := etherMan.RollupManager.RollupTypeMap(&bind.CallOpts{Pending: false}, createNewRollupEvent.RollupTypeID)
			if err != nil {
				log.Error(err)
				return []state.ForkIDInterval{}, err
			}
			zkevmVersion.ForkID = rollupType.ForkID
			zkevmVersion.NumBatch = 0
		}
		var fork state.ForkIDInterval
		if i == 0 {
			fork = state.ForkIDInterval{
				FromBatchNumber: zkevmVersion.NumBatch + 1,
				ToBatchNumber:   math.MaxUint64,
				ForkId:          zkevmVersion.ForkID,
				Version:         zkevmVersion.Version,
				BlockNumber:     l.BlockNumber,
			}
		} else {
			forks[len(forks)-1].ToBatchNumber = zkevmVersion.NumBatch
			fork = state.ForkIDInterval{
				FromBatchNumber: zkevmVersion.NumBatch + 1,
				ToBatchNumber:   math.MaxUint64,
				ForkId:          zkevmVersion.ForkID,
				Version:         zkevmVersion.Version,
				BlockNumber:     l.BlockNumber,
			}
		}
		forks = append(forks, fork)
	}
	metrics.GetForksTime(time.Since(start))
	log.Debugf("ForkIDs found: %+v", forks)
	return forks, nil
}

// GetRollupInfoByBlockRange function retrieves the Rollup information that are included in all this ethereum blocks
// from block x to block y.
func (etherMan *Client) GetRollupInfoByBlockRange(ctx context.Context, fromBlock uint64, toBlock *uint64) ([]Block, map[common.Hash][]Order, error) {
	// Filter query
	query := ethereum.FilterQuery{
		FromBlock: new(big.Int).SetUint64(fromBlock),
		Addresses: etherMan.SCAddresses,
	}
	if toBlock != nil {
		query.ToBlock = new(big.Int).SetUint64(*toBlock)
	}
	blocks, blocksOrder, err := etherMan.readEvents(ctx, query)
	if err != nil {
		return nil, nil, err
	}
	return blocks, blocksOrder, nil
}

// Order contains the event order to let the synchronizer store the information following this order.
type Order struct {
	Name EventOrder
	Pos  int
}

func (etherMan *Client) readEvents(ctx context.Context, query ethereum.FilterQuery) ([]Block, map[common.Hash][]Order, error) {
	start := time.Now()
	logs, err := etherMan.EthClient.FilterLogs(ctx, query)
	metrics.GetEventsTime(time.Since(start))
	if err != nil {
		return nil, nil, err
	}
	var blocks []Block
	blocksOrder := make(map[common.Hash][]Order)
	startProcess := time.Now()
	for _, vLog := range logs {
		startProcessSingleEvent := time.Now()
		err := etherMan.processEvent(ctx, vLog, &blocks, &blocksOrder)
		metrics.ProcessSingleEventTime(time.Since(startProcessSingleEvent))
		metrics.EventCounter()
		if err != nil {
			log.Warnf("error processing event. Retrying... Error: %s. vLog: %+v", err.Error(), vLog)
			return nil, nil, err
		}
	}
	metrics.ProcessAllEventTime(time.Since(startProcess))
	metrics.ReadAndProcessAllEventsTime(time.Since(start))
	return blocks, blocksOrder, nil
}

func (etherMan *Client) processEvent(ctx context.Context, vLog types.Log, blocks *[]Block, blocksOrder *map[common.Hash][]Order) error {
	switch vLog.Topics[0] {
	case sequenceBatchesSignatureHash:
		return etherMan.sequencedBatchesEvent(ctx, vLog, blocks, blocksOrder)
	case sequenceBatchesPreEtrogSignatureHash:
		return etherMan.sequencedBatchesPreEtrogEvent(ctx, vLog, blocks, blocksOrder)
	case updateGlobalExitRootSignatureHash:
		return etherMan.updateGlobalExitRootEvent(ctx, vLog, blocks, blocksOrder)
	case updateL1InfoTreeSignatureHash:
		return etherMan.updateL1InfoTreeEvent(ctx, vLog, blocks, blocksOrder)
	case forceBatchSignatureHash:
		return etherMan.forcedBatchEvent(ctx, vLog, blocks, blocksOrder)
	case initialSequenceBatchesSignatureHash:
		return etherMan.initialSequenceBatches(ctx, vLog, blocks, blocksOrder)
	case updateEtrogSequenceSignatureHash:
		return etherMan.updateEtrogSequence(ctx, vLog, blocks, blocksOrder)
	case verifyBatchesTrustedAggregatorSignatureHash:
		log.Debug("VerifyBatchesTrustedAggregator event detected. Ignoring...")
		return nil
	case rollupManagerVerifyBatchesSignatureHash:
		log.Debug("RollupManagerVerifyBatches event detected. Ignoring...")
		return nil
	case oldVerifyBatchesTrustedAggregatorSignatureHash:
		return etherMan.oldVerifyBatchesTrustedAggregatorEvent(ctx, vLog, blocks, blocksOrder)
	case verifyBatchesSignatureHash:
		return etherMan.verifyBatchesEvent(ctx, vLog, blocks, blocksOrder)
	case sequenceForceBatchesSignatureHash:
		return etherMan.forceSequencedBatchesEvent(ctx, vLog, blocks, blocksOrder)
	case setTrustedSequencerURLSignatureHash:
		log.Debug("SetTrustedSequencerURL event detected. Ignoring...")
		return nil
	case setTrustedSequencerSignatureHash:
		log.Debug("SetTrustedSequencer event detected. Ignoring...")
		return nil
	case initializedSignatureHash:
		log.Debug("Initialized event detected. Ignoring...")
		return nil
	case initializedProxySignatureHash:
		log.Debug("InitializedProxy event detected. Ignoring...")
		return nil
	case adminChangedSignatureHash:
		log.Debug("AdminChanged event detected. Ignoring...")
		return nil
	case beaconUpgradedSignatureHash:
		log.Debug("BeaconUpgraded event detected. Ignoring...")
		return nil
	case upgradedSignatureHash:
		log.Debug("Upgraded event detected. Ignoring...")
		return nil
	case transferOwnershipSignatureHash:
		log.Debug("TransferOwnership event detected. Ignoring...")
		return nil
	case emergencyStateActivatedSignatureHash:
		log.Debug("EmergencyStateActivated event detected. Ignoring...")
		return nil
	case emergencyStateDeactivatedSignatureHash:
		log.Debug("EmergencyStateDeactivated event detected. Ignoring...")
		return nil
	case updateZkEVMVersionSignatureHash:
		return etherMan.updateZkevmVersion(ctx, vLog, blocks, blocksOrder)
	case consolidatePendingStateSignatureHash:
		log.Debug("ConsolidatePendingState event detected. Ignoring...")
		return nil
	case oldConsolidatePendingStateSignatureHash:
		log.Debug("OldConsolidatePendingState event detected. Ignoring...")
		return nil
	case setTrustedAggregatorTimeoutSignatureHash:
		log.Debug("SetTrustedAggregatorTimeout event detected. Ignoring...")
		return nil
	case setTrustedAggregatorSignatureHash:
		log.Debug("SetTrustedAggregator event detected. Ignoring...")
		return nil
	case setPendingStateTimeoutSignatureHash:
		log.Debug("SetPendingStateTimeout event detected. Ignoring...")
		return nil
	case setMultiplierBatchFeeSignatureHash:
		log.Debug("SetMultiplierBatchFee event detected. Ignoring...")
		return nil
	case setVerifyBatchTimeTargetSignatureHash:
		log.Debug("SetVerifyBatchTimeTarget event detected. Ignoring...")
		return nil
	case setForceBatchTimeoutSignatureHash:
		log.Debug("SetForceBatchTimeout event detected. Ignoring...")
		return nil
	case setForceBatchAddressSignatureHash:
		log.Debug("SetForceBatchAddress event detected. Ignoring...")
		return nil
	case transferAdminRoleSignatureHash:
		log.Debug("TransferAdminRole event detected. Ignoring...")
		return nil
	case acceptAdminRoleSignatureHash:
		log.Debug("AcceptAdminRole event detected. Ignoring...")
		return nil
	case proveNonDeterministicPendingStateSignatureHash:
		log.Debug("ProveNonDeterministicPendingState event detected. Ignoring...")
		return nil
	case overridePendingStateSignatureHash:
		log.Debug("OverridePendingState event detected. Ignoring...")
		return nil
	case oldOverridePendingStateSignatureHash:
		log.Debug("OldOverridePendingState event detected. Ignoring...")
		return nil
	case roleAdminChangedSignatureHash:
		log.Debug("RoleAdminChanged event detected. Ignoring...")
		return nil
	case roleGrantedSignatureHash:
		log.Debug("RoleGranted event detected. Ignoring...")
		return nil
	case roleRevokedSignatureHash:
		log.Debug("RoleRevoked event detected. Ignoring...")
		return nil
	case onSequenceBatchesSignatureHash:
		log.Debug("OnSequenceBatches event detected. Ignoring...")
		return nil
	case updateRollupSignatureHash:
		return etherMan.updateRollup(ctx, vLog, blocks, blocksOrder)
	case addExistingRollupSignatureHash:
		return etherMan.addExistingRollup(ctx, vLog, blocks, blocksOrder)
	case createNewRollupSignatureHash:
		return etherMan.createNewRollup(ctx, vLog, blocks, blocksOrder)
	case obsoleteRollupTypeSignatureHash:
		log.Debug("ObsoleteRollupType event detected. Ignoring...")
		return nil
	case addNewRollupTypeSignatureHash:
		log.Debug("addNewRollupType event detected but not implemented. Ignoring...")
		return nil
	case setBatchFeeSignatureHash:
		log.Debug("SetBatchFee event detected. Ignoring...")
		return nil
	}
	log.Warnf("Event not registered: %+v", vLog)
	return nil
}

func (etherMan *Client) updateZkevmVersion(ctx context.Context, vLog types.Log, blocks *[]Block, blocksOrder *map[common.Hash][]Order) error {
	log.Debug("UpdateZkEVMVersion event detected")
	zkevmVersion, err := etherMan.OldZkEVM.ParseUpdateZkEVMVersion(vLog)
	if err != nil {
		log.Error("error parsing UpdateZkEVMVersion event. Error: ", err)
		return err
	}
	return etherMan.updateForkId(ctx, vLog, blocks, blocksOrder, zkevmVersion.NumBatch, zkevmVersion.ForkID, zkevmVersion.Version)
}

func (etherMan *Client) updateRollup(ctx context.Context, vLog types.Log, blocks *[]Block, blocksOrder *map[common.Hash][]Order) error {
	log.Debug("UpdateRollup event detected")
	updateRollup, err := etherMan.RollupManager.ParseUpdateRollup(vLog)
	if err != nil {
		log.Error("error parsing UpdateRollup event. Error: ", err)
		return err
	}
	rollupType, err := etherMan.RollupManager.RollupTypeMap(&bind.CallOpts{Pending: false}, updateRollup.NewRollupTypeID)
	if err != nil {
		return err
	}
	return etherMan.updateForkId(ctx, vLog, blocks, blocksOrder, updateRollup.LastVerifiedBatchBeforeUpgrade, rollupType.ForkID, "")
}

func (etherMan *Client) createNewRollup(ctx context.Context, vLog types.Log, blocks *[]Block, blocksOrder *map[common.Hash][]Order) error {
	log.Debug("createNewRollup event detected")
	createRollup, err := etherMan.RollupManager.ParseCreateNewRollup(vLog)
	if err != nil {
		log.Error("error parsing createNewRollup event. Error: ", err)
		return err
	}
	rollupType, err := etherMan.RollupManager.RollupTypeMap(&bind.CallOpts{Pending: false}, createRollup.RollupTypeID)
	if err != nil {
		return err
	}
	return etherMan.updateForkId(ctx, vLog, blocks, blocksOrder, 0, rollupType.ForkID, "")
}

func (etherMan *Client) addExistingRollup(ctx context.Context, vLog types.Log, blocks *[]Block, blocksOrder *map[common.Hash][]Order) error {
	log.Debug("addExistingRollup event detected")
	addExistingRollup, err := etherMan.RollupManager.ParseAddExistingRollup(vLog)
	if err != nil {
		log.Error("error parsing createNewRollup event. Error: ", err)
		return err
	}
	if etherMan.RollupID != addExistingRollup.RollupID {
		return nil
	}
	// TODO Delete after upgrade Get RollupID
	rollupID, err := etherMan.RollupManager.RollupAddressToID(&bind.CallOpts{Pending: false}, etherMan.SCAddresses[0])
	if err != nil {
		log.Error("error getting rollupID. Error: ", err)
		return err
	}
	log.Debug("rollupID: ", rollupID)

	return etherMan.updateForkId(ctx, vLog, blocks, blocksOrder, addExistingRollup.LastVerifiedBatchBeforeUpgrade, addExistingRollup.ForkID, "")
}

func (etherMan *Client) updateEtrogSequence(ctx context.Context, vLog types.Log, blocks *[]Block, blocksOrder *map[common.Hash][]Order) error {
	return errors.New("Upgrading validiums to etrog not supported")
}

func (etherMan *Client) initialSequenceBatches(ctx context.Context, vLog types.Log, blocks *[]Block, blocksOrder *map[common.Hash][]Order) error {
	log.Debug("initialSequenceBatches event detected")
	initialSequenceBatches, err := etherMan.ZkEVM.ParseInitialSequenceBatches(vLog)
	if err != nil {
		log.Error("error parsing initialSequenceBatches event. Error: ", err)
		return err
	}

	// Read the tx for this event.
	tx, err := etherMan.EthClient.TransactionInBlock(ctx, vLog.BlockHash, vLog.TxIndex)
	if err != nil {
		return err
	}
	if tx.Hash() != vLog.TxHash {
		return fmt.Errorf("error: tx hash mismatch. want: %s have: %s", vLog.TxHash, tx.Hash().String())
	}
	msg, err := core.TransactionToMessage(tx, types.NewLondonSigner(tx.ChainId()), big.NewInt(0))
	if err != nil {
		return err
	}
	fullBlock, err := etherMan.EthClient.BlockByHash(ctx, vLog.BlockHash)
	if err != nil {
		return fmt.Errorf("error getting fullBlockInfo. BlockNumber: %d. Error: %w", vLog.BlockNumber, err)
	}

	var sequences []SequencedBatch
	log.Info("initial transaction sequence...")
	sequences = append(sequences, SequencedBatch{
		BatchNumber:   1,
		SequencerAddr: initialSequenceBatches.Sequencer,
		TxHash:        vLog.TxHash,
		Nonce:         msg.Nonce,
		PolygonRollupBaseEtrogBatchData: &polygonzkevm.PolygonRollupBaseEtrogBatchData{
			Transactions:         initialSequenceBatches.Transactions,
			ForcedGlobalExitRoot: initialSequenceBatches.LastGlobalExitRoot,
			ForcedTimestamp:      fullBlock.Time(),
			ForcedBlockHashL1:    fullBlock.ParentHash(),
		},
	})

	if len(*blocks) == 0 || ((*blocks)[len(*blocks)-1].BlockHash != vLog.BlockHash || (*blocks)[len(*blocks)-1].BlockNumber != vLog.BlockNumber) {
		block := prepareBlock(vLog, time.Unix(int64(fullBlock.Time()), 0), fullBlock)
		block.SequencedBatches = append(block.SequencedBatches, sequences)
		*blocks = append(*blocks, block)
	} else if (*blocks)[len(*blocks)-1].BlockHash == vLog.BlockHash && (*blocks)[len(*blocks)-1].BlockNumber == vLog.BlockNumber {
		(*blocks)[len(*blocks)-1].SequencedBatches = append((*blocks)[len(*blocks)-1].SequencedBatches, sequences)
	} else {
		log.Error("Error processing SequencedBatches event. BlockHash:", vLog.BlockHash, ". BlockNumber: ", vLog.BlockNumber)
		return fmt.Errorf("error processing SequencedBatches event")
	}
	or := Order{
		Name: SequenceBatchesOrder,
		Pos:  len((*blocks)[len(*blocks)-1].SequencedBatches) - 1,
	}
	(*blocksOrder)[(*blocks)[len(*blocks)-1].BlockHash] = append((*blocksOrder)[(*blocks)[len(*blocks)-1].BlockHash], or)
	return nil
}
func (etherMan *Client) updateForkId(ctx context.Context, vLog types.Log, blocks *[]Block, blocksOrder *map[common.Hash][]Order, batchNum, forkID uint64, version string) error {
	fork := ForkID{
		BatchNumber: batchNum,
		ForkID:      forkID,
		Version:     version,
	}
	if len(*blocks) == 0 || ((*blocks)[len(*blocks)-1].BlockHash != vLog.BlockHash || (*blocks)[len(*blocks)-1].BlockNumber != vLog.BlockNumber) {
		fullBlock, err := etherMan.EthClient.BlockByHash(ctx, vLog.BlockHash)
		if err != nil {
			return fmt.Errorf("error getting hashParent. BlockNumber: %d. Error: %w", vLog.BlockNumber, err)
		}
		t := time.Unix(int64(fullBlock.Time()), 0)
		block := prepareBlock(vLog, t, fullBlock)
		block.ForkIDs = append(block.ForkIDs, fork)
		*blocks = append(*blocks, block)
	} else if (*blocks)[len(*blocks)-1].BlockHash == vLog.BlockHash && (*blocks)[len(*blocks)-1].BlockNumber == vLog.BlockNumber {
		(*blocks)[len(*blocks)-1].ForkIDs = append((*blocks)[len(*blocks)-1].ForkIDs, fork)
	} else {
		log.Error("Error processing updateZkevmVersion event. BlockHash:", vLog.BlockHash, ". BlockNumber: ", vLog.BlockNumber)
		return fmt.Errorf("error processing updateZkevmVersion event")
	}
	or := Order{
		Name: ForkIDsOrder,
		Pos:  len((*blocks)[len(*blocks)-1].ForkIDs) - 1,
	}
	(*blocksOrder)[(*blocks)[len(*blocks)-1].BlockHash] = append((*blocksOrder)[(*blocks)[len(*blocks)-1].BlockHash], or)
	return nil
}

func (etherMan *Client) updateL1InfoTreeEvent(ctx context.Context, vLog types.Log, blocks *[]Block, blocksOrder *map[common.Hash][]Order) error {
	log.Debug("UpdateL1InfoTree event detected")
	globalExitRootL1InfoTree, err := etherMan.GlobalExitRootManager.ParseUpdateL1InfoTree(vLog)
	if err != nil {
		return err
	}

	var gExitRoot GlobalExitRoot
	gExitRoot.MainnetExitRoot = globalExitRootL1InfoTree.MainnetExitRoot
	gExitRoot.RollupExitRoot = globalExitRootL1InfoTree.RollupExitRoot
	gExitRoot.BlockNumber = vLog.BlockNumber
	gExitRoot.GlobalExitRoot = hash(globalExitRootL1InfoTree.MainnetExitRoot, globalExitRootL1InfoTree.RollupExitRoot)
	var block *Block
	if !isheadBlockInArray(blocks, vLog.BlockHash, vLog.BlockNumber) {
		// Need to add the block, doesnt mind if inside the blocks because I have to respect the order so insert at end
		block, err = etherMan.retrieveFullBlockForEvent(ctx, vLog)
		if err != nil {
			return err
		}
		*blocks = append(*blocks, *block)
	}
	// Get the block in the HEAD of the array that contain the current block
	block = &(*blocks)[len(*blocks)-1]
	gExitRoot.PreviousBlockHash = block.ParentHash
	gExitRoot.Timestamp = block.ReceivedAt
	// Add the event to the block
	block.L1InfoTree = append(block.L1InfoTree, gExitRoot)
	order := Order{
		Name: L1InfoTreeOrder,
		Pos:  len(block.L1InfoTree) - 1,
	}
	(*blocksOrder)[block.BlockHash] = append((*blocksOrder)[block.BlockHash], order)
	return nil
}

func (etherMan *Client) retrieveFullBlockForEvent(ctx context.Context, vLog types.Log) (*Block, error) {
	fullBlock, err := etherMan.EthClient.BlockByHash(ctx, vLog.BlockHash)
	if err != nil {
		return nil, fmt.Errorf("error getting hashParent. BlockNumber: %d. Error: %w", vLog.BlockNumber, err)
	}
	t := time.Unix(int64(fullBlock.Time()), 0)
	block := prepareBlock(vLog, t, fullBlock)
	return &block, nil
}

// Check if head block in blocks array is the same as blockHash / blockNumber
func isheadBlockInArray(blocks *[]Block, blockHash common.Hash, blockNumber uint64) bool {
	// Check last item on array blocks if match Hash and Number
	headBlockIsNotExpected := len(*blocks) == 0 || ((*blocks)[len(*blocks)-1].BlockHash != blockHash || (*blocks)[len(*blocks)-1].BlockNumber != blockNumber)
	return !headBlockIsNotExpected
}

func (etherMan *Client) updateGlobalExitRootEvent(ctx context.Context, vLog types.Log, blocks *[]Block, blocksOrder *map[common.Hash][]Order) error {
	log.Debug("UpdateGlobalExitRoot event detected")
	oldglobalExitRoot, err := etherMan.OldGlobalExitRootManager.ParseUpdateGlobalExitRoot(vLog)
	if err != nil {
		return err
	}
	return etherMan.processUpdateGlobalExitRootEvent(ctx, oldglobalExitRoot.MainnetExitRoot, oldglobalExitRoot.RollupExitRoot, vLog, blocks, blocksOrder)
}

func (etherMan *Client) processUpdateGlobalExitRootEvent(ctx context.Context, mainnetExitRoot, rollupExitRoot common.Hash, vLog types.Log, blocks *[]Block, blocksOrder *map[common.Hash][]Order) error {
	var gExitRoot GlobalExitRoot
	gExitRoot.MainnetExitRoot = mainnetExitRoot
	gExitRoot.RollupExitRoot = rollupExitRoot
	gExitRoot.BlockNumber = vLog.BlockNumber
	gExitRoot.GlobalExitRoot = hash(mainnetExitRoot, rollupExitRoot)

	fullBlock, err := etherMan.EthClient.BlockByHash(ctx, vLog.BlockHash)
	if err != nil {
		return fmt.Errorf("error getting hashParent. BlockNumber: %d. Error: %w", vLog.BlockNumber, err)
	}
	t := time.Unix(int64(fullBlock.Time()), 0)
	gExitRoot.Timestamp = t

	if len(*blocks) == 0 || ((*blocks)[len(*blocks)-1].BlockHash != vLog.BlockHash || (*blocks)[len(*blocks)-1].BlockNumber != vLog.BlockNumber) {
		block := prepareBlock(vLog, t, fullBlock)
		block.GlobalExitRoots = append(block.GlobalExitRoots, gExitRoot)
		*blocks = append(*blocks, block)
	} else if (*blocks)[len(*blocks)-1].BlockHash == vLog.BlockHash && (*blocks)[len(*blocks)-1].BlockNumber == vLog.BlockNumber {
		(*blocks)[len(*blocks)-1].GlobalExitRoots = append((*blocks)[len(*blocks)-1].GlobalExitRoots, gExitRoot)
	} else {
		log.Error("Error processing UpdateGlobalExitRoot event. BlockHash:", vLog.BlockHash, ". BlockNumber: ", vLog.BlockNumber)
		return fmt.Errorf("error processing UpdateGlobalExitRoot event")
	}
	or := Order{
		Name: GlobalExitRootsOrder,
		Pos:  len((*blocks)[len(*blocks)-1].GlobalExitRoots) - 1,
	}
	(*blocksOrder)[(*blocks)[len(*blocks)-1].BlockHash] = append((*blocksOrder)[(*blocks)[len(*blocks)-1].BlockHash], or)
	return nil
}

// WaitTxToBeMined waits for an L1 tx to be mined. It will return error if the tx is reverted or timeout is exceeded
func (etherMan *Client) WaitTxToBeMined(ctx context.Context, tx *types.Transaction, timeout time.Duration) (bool, error) {
	err := operations.WaitTxToBeMined(ctx, etherMan.EthClient, tx, timeout)
	if errors.Is(err, context.DeadlineExceeded) {
		return false, nil
	}
	if err != nil {
		return false, err
	}
	return true, nil
}

// EstimateGasSequenceBatches estimates gas for sending batches
func (etherMan *Client) EstimateGasSequenceBatches(sender common.Address, sequences []ethmanTypes.Sequence, l2Coinbase common.Address, dataAvailabilityMessage []byte) (*types.Transaction, error) {
	opts, err := etherMan.getAuthByAddress(sender)
	if err == ErrNotFound {
		return nil, ErrPrivateKeyNotFound
	}
	opts.NoSend = true

	tx, err := etherMan.sequenceBatches(opts, sequences, l2Coinbase, dataAvailabilityMessage)
	if err != nil {
		return nil, err
	}

	return tx, nil
}

// BuildSequenceBatchesTxData builds a []bytes to be sent to the PoE SC method SequenceBatches.
func (etherMan *Client) BuildSequenceBatchesTxData(sender common.Address, sequences []ethmanTypes.Sequence, l2Coinbase common.Address, dataAvailabilityMessage []byte) (to *common.Address, data []byte, err error) {
	opts, err := etherMan.getAuthByAddress(sender)
	if err == ErrNotFound {
		return nil, nil, fmt.Errorf("failed to build sequence batches, err: %w", ErrPrivateKeyNotFound)
	}
	opts.NoSend = true
	// force nonce, gas limit and gas price to avoid querying it from the chain
	opts.Nonce = big.NewInt(1)
	opts.GasLimit = uint64(1)
	opts.GasPrice = big.NewInt(1)

	tx, err := etherMan.sequenceBatches(opts, sequences, l2Coinbase, dataAvailabilityMessage)
	if err != nil {
		return nil, nil, err
	}

	return tx.To(), tx.Data(), nil
}

func (etherMan *Client) sequenceBatches(opts bind.TransactOpts, sequences []ethmanTypes.Sequence, l2Coinbase common.Address, dataAvailabilityMessage []byte) (*types.Transaction, error) {
	var batches []polygonzkevm.PolygonValidiumEtrogValidiumBatchData
	for _, seq := range sequences {
		var ger common.Hash
		if seq.ForcedBatchTimestamp > 0 {
			ger = seq.GlobalExitRoot
		}
		batch := polygonzkevm.PolygonValidiumEtrogValidiumBatchData{
			TransactionsHash:     crypto.Keccak256Hash(seq.BatchL2Data),
			ForcedGlobalExitRoot: ger,
			ForcedTimestamp:      uint64(seq.ForcedBatchTimestamp),
			ForcedBlockHashL1:    seq.PrevBlockHash,
		}

		batches = append(batches, batch)
	}

	tx, err := etherMan.ZkEVM.SequenceBatchesValidium(&opts, batches, l2Coinbase, dataAvailabilityMessage)
	if err != nil {
		log.Debugf("Batches to send: %+v", batches)
		log.Debug("l2CoinBase: ", l2Coinbase)
		log.Debug("Sequencer address: ", opts.From)
		a, err2 := polygonzkevm.PolygonzkevmMetaData.GetAbi()
		if err2 != nil {
			log.Error("error getting abi. Error: ", err2)
		}
		input, err3 := a.Pack("sequenceBatches", batches, l2Coinbase)
		if err3 != nil {
			log.Error("error packing call. Error: ", err3)
		}
		ctx := context.Background()
		var b string
		block, err4 := etherMan.EthClient.BlockByNumber(ctx, nil)
		if err4 != nil {
			log.Error("error getting blockNumber. Error: ", err4)
			b = "latest"
		} else {
			b = fmt.Sprintf("%x", block.Number())
		}
		log.Warnf(`Use the next command to debug it manually.
		curl --location --request POST 'http://localhost:8545' \
		--header 'Content-Type: application/json' \
		--data-raw '{
			"jsonrpc": "2.0",
			"method": "eth_call",
			"params": [{"from": "%s","to":"%s","data":"0x%s"},"0x%s"],
			"id": 1
		}'`, opts.From, &etherMan.SCAddresses[0], common.Bytes2Hex(input), b)
		if parsedErr, ok := tryParseError(err); ok {
			err = parsedErr
		}
	}

	return tx, err
}

// BuildTrustedVerifyBatchesTxData builds a []bytes to be sent to the PoE SC method TrustedVerifyBatches.
func (etherMan *Client) BuildTrustedVerifyBatchesTxData(lastVerifiedBatch, newVerifiedBatch uint64, inputs *ethmanTypes.FinalProofInputs, beneficiary common.Address) (to *common.Address, data []byte, err error) {
	opts, err := etherMan.generateRandomAuth()
	if err != nil {
		return nil, nil, fmt.Errorf("failed to build trusted verify batches, err: %w", err)
	}
	opts.NoSend = true
	// force nonce, gas limit and gas price to avoid querying it from the chain
	opts.Nonce = big.NewInt(1)
	opts.GasLimit = uint64(1)
	opts.GasPrice = big.NewInt(1)

	var newLocalExitRoot [32]byte
	copy(newLocalExitRoot[:], inputs.NewLocalExitRoot)

	var newStateRoot [32]byte
	copy(newStateRoot[:], inputs.NewStateRoot)

	proof, err := convertProof(inputs.FinalProof.Proof)
	if err != nil {
		log.Errorf("error converting proof. Error: %v, Proof: %s", err, inputs.FinalProof.Proof)
		return nil, nil, err
	}

	const pendStateNum = 0 // TODO hardcoded for now until we implement the pending state feature

	tx, err := etherMan.RollupManager.VerifyBatchesTrustedAggregator(
		&opts,
		etherMan.RollupID,
		pendStateNum,
		lastVerifiedBatch,
		newVerifiedBatch,
		newLocalExitRoot,
		newStateRoot,
		beneficiary,
		proof,
	)
	if err != nil {
		if parsedErr, ok := tryParseError(err); ok {
			err = parsedErr
		}
		return nil, nil, err
	}

	return tx.To(), tx.Data(), nil
}

func convertProof(p string) ([24][32]byte, error) {
	if len(p) != 24*32*2+2 {
		return [24][32]byte{}, fmt.Errorf("invalid proof length. Length: %d", len(p))
	}
	p = strings.TrimPrefix(p, "0x")
	proof := [24][32]byte{}
	for i := 0; i < 24; i++ {
		data := p[i*64 : (i+1)*64]
		p, err := encoding.DecodeBytes(&data)
		if err != nil {
			return [24][32]byte{}, fmt.Errorf("failed to decode proof, err: %w", err)
		}
		var aux [32]byte
		copy(aux[:], p)
		proof[i] = aux
	}
	return proof, nil
}

// GetSendSequenceFee get super/trusted sequencer fee
func (etherMan *Client) GetSendSequenceFee(numBatches uint64) (*big.Int, error) {
	f, err := etherMan.RollupManager.GetBatchFee(&bind.CallOpts{Pending: false})
	if err != nil {
		return nil, err
	}
	fee := new(big.Int).Mul(f, new(big.Int).SetUint64(numBatches))
	return fee, nil
}

// TrustedSequencer gets trusted sequencer address
func (etherMan *Client) TrustedSequencer() (common.Address, error) {
	return etherMan.ZkEVM.TrustedSequencer(&bind.CallOpts{Pending: false})
}

func (etherMan *Client) forcedBatchEvent(ctx context.Context, vLog types.Log, blocks *[]Block, blocksOrder *map[common.Hash][]Order) error {
	log.Debug("ForceBatch event detected")
	fb, err := etherMan.ZkEVM.ParseForceBatch(vLog)
	if err != nil {
		return err
	}
	var forcedBatch ForcedBatch
	forcedBatch.BlockNumber = vLog.BlockNumber
	forcedBatch.ForcedBatchNumber = fb.ForceBatchNum
	forcedBatch.GlobalExitRoot = fb.LastGlobalExitRoot

	// Read the tx for this batch.
	tx, err := etherMan.EthClient.TransactionInBlock(ctx, vLog.BlockHash, vLog.TxIndex)
	if err != nil {
		return err
	}
	if tx.Hash() != vLog.TxHash {
		return fmt.Errorf("error: tx hash mismatch. want: %s have: %s", vLog.TxHash, tx.Hash().String())
	}

	msg, err := core.TransactionToMessage(tx, types.NewLondonSigner(tx.ChainId()), big.NewInt(0))
	if err != nil {
		return err
	}
	if fb.Sequencer == msg.From {
		txData := tx.Data()
		// Extract coded txs.
		// Load contract ABI
		abi, err := abi.JSON(strings.NewReader(polygonzkevm.PolygonzkevmABI))
		if err != nil {
			return err
		}

		// Recover Method from signature and ABI
		method, err := abi.MethodById(txData[:4])
		if err != nil {
			return err
		}

		// Unpack method inputs
		data, err := method.Inputs.Unpack(txData[4:])
		if err != nil {
			return err
		}
		bytedata := data[0].([]byte)
		forcedBatch.RawTxsData = bytedata
	} else {
		forcedBatch.RawTxsData = fb.Transactions
	}
	forcedBatch.Sequencer = fb.Sequencer
	fullBlock, err := etherMan.EthClient.BlockByHash(ctx, vLog.BlockHash)
	if err != nil {
		return fmt.Errorf("error getting hashParent. BlockNumber: %d. Error: %w", vLog.BlockNumber, err)
	}
	t := time.Unix(int64(fullBlock.Time()), 0)
	forcedBatch.ForcedAt = t
	if len(*blocks) == 0 || ((*blocks)[len(*blocks)-1].BlockHash != vLog.BlockHash || (*blocks)[len(*blocks)-1].BlockNumber != vLog.BlockNumber) {
		block := prepareBlock(vLog, t, fullBlock)
		block.ForcedBatches = append(block.ForcedBatches, forcedBatch)
		*blocks = append(*blocks, block)
	} else if (*blocks)[len(*blocks)-1].BlockHash == vLog.BlockHash && (*blocks)[len(*blocks)-1].BlockNumber == vLog.BlockNumber {
		(*blocks)[len(*blocks)-1].ForcedBatches = append((*blocks)[len(*blocks)-1].ForcedBatches, forcedBatch)
	} else {
		log.Error("Error processing ForceBatch event. BlockHash:", vLog.BlockHash, ". BlockNumber: ", vLog.BlockNumber)
		return fmt.Errorf("error processing ForceBatch event")
	}
	or := Order{
		Name: ForcedBatchesOrder,
		Pos:  len((*blocks)[len(*blocks)-1].ForcedBatches) - 1,
	}
	(*blocksOrder)[(*blocks)[len(*blocks)-1].BlockHash] = append((*blocksOrder)[(*blocks)[len(*blocks)-1].BlockHash], or)
	return nil
}

func (etherMan *Client) sequencedBatchesEvent(ctx context.Context, vLog types.Log, blocks *[]Block, blocksOrder *map[common.Hash][]Order) error {
	log.Debug("SequenceBatches event detected")
	sb, err := etherMan.ZkEVM.ParseSequenceBatches(vLog)
	if err != nil {
		return err
	}

	// Read the tx for this event.
	tx, err := etherMan.EthClient.TransactionInBlock(ctx, vLog.BlockHash, vLog.TxIndex)
	if err != nil {
		return err
	}
	if tx.Hash() != vLog.TxHash {
		return fmt.Errorf("error: tx hash mismatch. want: %s have: %s", vLog.TxHash, tx.Hash().String())
	}
	msg, err := core.TransactionToMessage(tx, types.NewLondonSigner(tx.ChainId()), big.NewInt(0))
	if err != nil {
		return err
	}

	var sequences []SequencedBatch
	if sb.NumBatch != 1 {
		sequences, err = decodeSequences(tx.Data(), sb.NumBatch, msg.From, vLog.TxHash, msg.Nonce, sb.L1InfoRoot, etherMan.da)
		if err != nil {
			return fmt.Errorf("error decoding the sequences: %v", err)
		}
	} else {
		log.Info("initial transaction sequence...")
		sequences = append(sequences, SequencedBatch{
			BatchNumber:   1,
			SequencerAddr: msg.From,
			TxHash:        vLog.TxHash,
			Nonce:         msg.Nonce,
		})
	}

	if len(*blocks) == 0 || ((*blocks)[len(*blocks)-1].BlockHash != vLog.BlockHash || (*blocks)[len(*blocks)-1].BlockNumber != vLog.BlockNumber) {
		fullBlock, err := etherMan.EthClient.BlockByHash(ctx, vLog.BlockHash)
		if err != nil {
			return fmt.Errorf("error getting hashParent. BlockNumber: %d. Error: %w", vLog.BlockNumber, err)
		}
		block := prepareBlock(vLog, time.Unix(int64(fullBlock.Time()), 0), fullBlock)
		block.SequencedBatches = append(block.SequencedBatches, sequences)
		*blocks = append(*blocks, block)
	} else if (*blocks)[len(*blocks)-1].BlockHash == vLog.BlockHash && (*blocks)[len(*blocks)-1].BlockNumber == vLog.BlockNumber {
		(*blocks)[len(*blocks)-1].SequencedBatches = append((*blocks)[len(*blocks)-1].SequencedBatches, sequences)
	} else {
		log.Error("Error processing SequencedBatches event. BlockHash:", vLog.BlockHash, ". BlockNumber: ", vLog.BlockNumber)
		return fmt.Errorf("error processing SequencedBatches event")
	}
	or := Order{
		Name: SequenceBatchesOrder,
		Pos:  len((*blocks)[len(*blocks)-1].SequencedBatches) - 1,
	}
	(*blocksOrder)[(*blocks)[len(*blocks)-1].BlockHash] = append((*blocksOrder)[(*blocks)[len(*blocks)-1].BlockHash], or)
	return nil
}

func (etherMan *Client) sequencedBatchesPreEtrogEvent(ctx context.Context, vLog types.Log, blocks *[]Block, blocksOrder *map[common.Hash][]Order) error {
	log.Debug("Pre etrog SequenceBatches event detected")
	sb, err := etherMan.OldZkEVM.ParseSequenceBatches(vLog)
	if err != nil {
		return err
	}

	// Read the tx for this event.
	tx, err := etherMan.EthClient.TransactionInBlock(ctx, vLog.BlockHash, vLog.TxIndex)
	if err != nil {
		return err
	}
	if tx.Hash() != vLog.TxHash {
		return fmt.Errorf("error: tx hash mismatch. want: %s have: %s", vLog.TxHash, tx.Hash().String())
	}
	msg, err := core.TransactionToMessage(tx, types.NewLondonSigner(tx.ChainId()), big.NewInt(0))
	if err != nil {
		return err
	}

	sequences, err := decodeSequencesPreEtrog(tx.Data(), sb.NumBatch, msg.From, vLog.TxHash, msg.Nonce)
	if err != nil {
		return fmt.Errorf("error decoding the sequences: %v", err)
	}

	if len(*blocks) == 0 || ((*blocks)[len(*blocks)-1].BlockHash != vLog.BlockHash || (*blocks)[len(*blocks)-1].BlockNumber != vLog.BlockNumber) {
		fullBlock, err := etherMan.EthClient.BlockByHash(ctx, vLog.BlockHash)
		if err != nil {
			return fmt.Errorf("error getting hashParent. BlockNumber: %d. Error: %w", vLog.BlockNumber, err)
		}
		block := prepareBlock(vLog, time.Unix(int64(fullBlock.Time()), 0), fullBlock)
		block.SequencedBatches = append(block.SequencedBatches, sequences)
		*blocks = append(*blocks, block)
	} else if (*blocks)[len(*blocks)-1].BlockHash == vLog.BlockHash && (*blocks)[len(*blocks)-1].BlockNumber == vLog.BlockNumber {
		(*blocks)[len(*blocks)-1].SequencedBatches = append((*blocks)[len(*blocks)-1].SequencedBatches, sequences)
	} else {
		log.Error("Error processing SequencedBatches event. BlockHash:", vLog.BlockHash, ". BlockNumber: ", vLog.BlockNumber)
		return fmt.Errorf("error processing SequencedBatches event")
	}
	or := Order{
		Name: SequenceBatchesOrder,
		Pos:  len((*blocks)[len(*blocks)-1].SequencedBatches) - 1,
	}
	(*blocksOrder)[(*blocks)[len(*blocks)-1].BlockHash] = append((*blocksOrder)[(*blocks)[len(*blocks)-1].BlockHash], or)
	return nil
}

func decodeSequences(txData []byte, lastBatchNumber uint64, sequencer common.Address, txHash common.Hash, nonce uint64, l1InfoRoot common.Hash, da dataavailability.BatchDataProvider) ([]SequencedBatch, error) {
	// Extract coded txs.
	// Load contract ABI
	smcAbi, err := abi.JSON(strings.NewReader(polygonzkevm.PolygonzkevmABI))
	if err != nil {
		return nil, err
	}

	// Recover Method from signature and ABI
	method, err := smcAbi.MethodById(txData[:4])
	if err != nil {
		return nil, err
	}

	// Unpack method inputs
	data, err := method.Inputs.Unpack(txData[4:])
	if err != nil {
		return nil, err
	}
	bytedata, err := json.Marshal(data[0])
	if err != nil {
		return nil, err
	}
	var sequences []polygonzkevm.PolygonRollupBaseEtrogBatchData
	switch method.Name {
	case "rollup": // TODO: put correct value
		err = json.Unmarshal(bytedata, &sequences)
		if err != nil {
			return nil, err
		}
		coinbase := (data[1]).(common.Address)
		sequencedBatches := make([]SequencedBatch, len(sequences))
		for i, seq := range sequences {
			bn := lastBatchNumber - uint64(len(sequences)-(i+1))
			s := seq
			sequencedBatches[i] = SequencedBatch{
				BatchNumber:                     bn,
				L1InfoRoot:                      &l1InfoRoot,
				SequencerAddr:                   sequencer,
				TxHash:                          txHash,
				Nonce:                           nonce,
				Coinbase:                        coinbase,
				PolygonRollupBaseEtrogBatchData: &s,
			}
		}

		return sequencedBatches, nil
	case "sequenceBatchesValidium":
		var sequencesValidium []polygonzkevm.PolygonValidiumEtrogValidiumBatchData
		err = json.Unmarshal(bytedata, &sequencesValidium)
		if err != nil {
			return nil, err
		}
		coinbase := (data[1]).(common.Address)
		sequencedBatches := make([]SequencedBatch, len(sequencesValidium))
		for i, seq := range sequencesValidium {
			bn := lastBatchNumber - uint64(len(sequencesValidium)-(i+1))
			batchL2Data, err := da.GetBatchL2Data(bn, sequencesValidium[i].TransactionsHash)
			if err != nil {
				return nil, err
			}
			s := polygonzkevm.PolygonRollupBaseEtrogBatchData{
				Transactions:         batchL2Data, // TODO: get data from DA
				ForcedGlobalExitRoot: seq.ForcedGlobalExitRoot,
				ForcedTimestamp:      seq.ForcedTimestamp,
				ForcedBlockHashL1:    seq.ForcedBlockHashL1,
			}
			sequencedBatches[i] = SequencedBatch{
				BatchNumber:                     bn,
				L1InfoRoot:                      &l1InfoRoot,
				SequencerAddr:                   sequencer,
				TxHash:                          txHash,
				Nonce:                           nonce,
				Coinbase:                        coinbase,
				PolygonRollupBaseEtrogBatchData: &s,
			}
		}

		return sequencedBatches, nil
	default:
		return nil, fmt.Errorf("unexpected method called in sequence batches transaction: %s", method.RawName)
	}
}

func decodeSequencesPreEtrog(txData []byte, lastBatchNumber uint64, sequencer common.Address, txHash common.Hash, nonce uint64) ([]SequencedBatch, error) {
	// Extract coded txs.
	// Load contract ABI
	smcAbi, err := abi.JSON(strings.NewReader(oldpolygonzkevm.OldpolygonzkevmABI))
	if err != nil {
		return nil, err
	}

	// Recover Method from signature and ABI
	method, err := smcAbi.MethodById(txData[:4])
	if err != nil {
		return nil, err
	}

	// Unpack method inputs
	data, err := method.Inputs.Unpack(txData[4:])
	if err != nil {
		return nil, err
	}
	var sequences []oldpolygonzkevm.PolygonZkEVMBatchData
	bytedata, err := json.Marshal(data[0])
	if err != nil {
		return nil, err
	}
	err = json.Unmarshal(bytedata, &sequences)
	if err != nil {
		return nil, err
	}
	coinbase := (data[1]).(common.Address)
	sequencedBatches := make([]SequencedBatch, len(sequences))
	for i, seq := range sequences {
		bn := lastBatchNumber - uint64(len(sequences)-(i+1))
		s := seq
		sequencedBatches[i] = SequencedBatch{
			BatchNumber:           bn,
			SequencerAddr:         sequencer,
			TxHash:                txHash,
			Nonce:                 nonce,
			Coinbase:              coinbase,
			PolygonZkEVMBatchData: &s,
		}
	}

	return sequencedBatches, nil
}

func (etherMan *Client) oldVerifyBatchesTrustedAggregatorEvent(ctx context.Context, vLog types.Log, blocks *[]Block, blocksOrder *map[common.Hash][]Order) error {
	log.Debug("TrustedVerifyBatches event detected")
	var vb *oldpolygonzkevm.OldpolygonzkevmVerifyBatchesTrustedAggregator
	vb, err := etherMan.OldZkEVM.ParseVerifyBatchesTrustedAggregator(vLog)
	if err != nil {
		log.Error("error parsing TrustedVerifyBatches event. Error: ", err)
		return err
	}
	return etherMan.verifyBatches(ctx, vLog, blocks, blocksOrder, vb.NumBatch, vb.StateRoot, vb.Aggregator, TrustedVerifyBatchOrder)
}

func (etherMan *Client) verifyBatchesEvent(ctx context.Context, vLog types.Log, blocks *[]Block, blocksOrder *map[common.Hash][]Order) error {
	log.Debug("VerifyBatches event detected")
	vb, err := etherMan.ZkEVM.ParseVerifyBatches(vLog)
	if err != nil {
		log.Error("error parsing VerifyBatches event. Error: ", err)
		return err
	}
	return etherMan.verifyBatches(ctx, vLog, blocks, blocksOrder, vb.NumBatch, vb.StateRoot, vb.Aggregator, VerifyBatchOrder)
}
func (etherMan *Client) verifyBatches(
	ctx context.Context,
	vLog types.Log,
	blocks *[]Block,
	blocksOrder *map[common.Hash][]Order,
	numBatch uint64,
	stateRoot common.Hash,
	aggregator common.Address,
	orderName EventOrder) error {
	var verifyBatch VerifiedBatch
	verifyBatch.BlockNumber = vLog.BlockNumber
	verifyBatch.BatchNumber = numBatch
	verifyBatch.TxHash = vLog.TxHash
	verifyBatch.StateRoot = stateRoot
	verifyBatch.Aggregator = aggregator

	if len(*blocks) == 0 || ((*blocks)[len(*blocks)-1].BlockHash != vLog.BlockHash || (*blocks)[len(*blocks)-1].BlockNumber != vLog.BlockNumber) {
		fullBlock, err := etherMan.EthClient.BlockByHash(ctx, vLog.BlockHash)
		if err != nil {
			return fmt.Errorf("error getting hashParent. BlockNumber: %d. Error: %w", vLog.BlockNumber, err)
		}
		block := prepareBlock(vLog, time.Unix(int64(fullBlock.Time()), 0), fullBlock)
		block.VerifiedBatches = append(block.VerifiedBatches, verifyBatch)
		*blocks = append(*blocks, block)
	} else if (*blocks)[len(*blocks)-1].BlockHash == vLog.BlockHash && (*blocks)[len(*blocks)-1].BlockNumber == vLog.BlockNumber {
		(*blocks)[len(*blocks)-1].VerifiedBatches = append((*blocks)[len(*blocks)-1].VerifiedBatches, verifyBatch)
	} else {
		log.Error("Error processing verifyBatch event. BlockHash:", vLog.BlockHash, ". BlockNumber: ", vLog.BlockNumber)
		return fmt.Errorf("error processing verifyBatch event")
	}
	or := Order{
		Name: orderName,
		Pos:  len((*blocks)[len(*blocks)-1].VerifiedBatches) - 1,
	}
	(*blocksOrder)[(*blocks)[len(*blocks)-1].BlockHash] = append((*blocksOrder)[(*blocks)[len(*blocks)-1].BlockHash], or)
	return nil
}

func (etherMan *Client) forceSequencedBatchesEvent(ctx context.Context, vLog types.Log, blocks *[]Block, blocksOrder *map[common.Hash][]Order) error {
	log.Debug("SequenceForceBatches event detect")
	fsb, err := etherMan.ZkEVM.ParseSequenceForceBatches(vLog)
	if err != nil {
		return err
	}
	// TODO completar los datos de forcedBlockHas, forcedGer y forcedTimestamp

	// Read the tx for this batch.
	tx, err := etherMan.EthClient.TransactionInBlock(ctx, vLog.BlockHash, vLog.TxIndex)
	if err != nil {
		return err
	}
	if tx.Hash() != vLog.TxHash {
		return fmt.Errorf("error: tx hash mismatch. want: %s have: %s", vLog.TxHash, tx.Hash().String())
	}
	msg, err := core.TransactionToMessage(tx, types.NewLondonSigner(tx.ChainId()), big.NewInt(0))
	if err != nil {
		return err
	}
	fullBlock, err := etherMan.EthClient.BlockByHash(ctx, vLog.BlockHash)
	if err != nil {
		return fmt.Errorf("error getting hashParent. BlockNumber: %d. Error: %w", vLog.BlockNumber, err)
	}
	sequencedForceBatch, err := decodeSequencedForceBatches(tx.Data(), fsb.NumBatch, msg.From, vLog.TxHash, fullBlock, msg.Nonce)
	if err != nil {
		return err
	}

	if len(*blocks) == 0 || ((*blocks)[len(*blocks)-1].BlockHash != vLog.BlockHash || (*blocks)[len(*blocks)-1].BlockNumber != vLog.BlockNumber) {
		block := prepareBlock(vLog, time.Unix(int64(fullBlock.Time()), 0), fullBlock)
		block.SequencedForceBatches = append(block.SequencedForceBatches, sequencedForceBatch)
		*blocks = append(*blocks, block)
	} else if (*blocks)[len(*blocks)-1].BlockHash == vLog.BlockHash && (*blocks)[len(*blocks)-1].BlockNumber == vLog.BlockNumber {
		(*blocks)[len(*blocks)-1].SequencedForceBatches = append((*blocks)[len(*blocks)-1].SequencedForceBatches, sequencedForceBatch)
	} else {
		log.Error("Error processing ForceSequencedBatches event. BlockHash:", vLog.BlockHash, ". BlockNumber: ", vLog.BlockNumber)
		return fmt.Errorf("error processing ForceSequencedBatches event")
	}
	or := Order{
		Name: SequenceForceBatchesOrder,
		Pos:  len((*blocks)[len(*blocks)-1].SequencedForceBatches) - 1,
	}
	(*blocksOrder)[(*blocks)[len(*blocks)-1].BlockHash] = append((*blocksOrder)[(*blocks)[len(*blocks)-1].BlockHash], or)

	return nil
}

func decodeSequencedForceBatches(txData []byte, lastBatchNumber uint64, sequencer common.Address, txHash common.Hash, block *types.Block, nonce uint64) ([]SequencedForceBatch, error) {
	// Extract coded txs.
	// Load contract ABI
	abi, err := abi.JSON(strings.NewReader(polygonzkevm.PolygonzkevmABI))
	if err != nil {
		return nil, err
	}

	// Recover Method from signature and ABI
	method, err := abi.MethodById(txData[:4])
	if err != nil {
		return nil, err
	}

	// Unpack method inputs
	data, err := method.Inputs.Unpack(txData[4:])
	if err != nil {
		return nil, err
	}

	var forceBatches []polygonzkevm.PolygonRollupBaseEtrogBatchData
	bytedata, err := json.Marshal(data[0])
	if err != nil {
		return nil, err
	}
	err = json.Unmarshal(bytedata, &forceBatches)
	if err != nil {
		return nil, err
	}

	sequencedForcedBatches := make([]SequencedForceBatch, len(forceBatches))
	for i, force := range forceBatches {
		bn := lastBatchNumber - uint64(len(forceBatches)-(i+1))
		sequencedForcedBatches[i] = SequencedForceBatch{
			BatchNumber:                     bn,
			Coinbase:                        sequencer,
			TxHash:                          txHash,
			Timestamp:                       time.Unix(int64(block.Time()), 0),
			Nonce:                           nonce,
			PolygonRollupBaseEtrogBatchData: force,
		}
	}
	return sequencedForcedBatches, nil
}

func prepareBlock(vLog types.Log, t time.Time, fullBlock *types.Block) Block {
	var block Block
	block.BlockNumber = vLog.BlockNumber
	block.BlockHash = vLog.BlockHash
	block.ParentHash = fullBlock.ParentHash()
	block.ReceivedAt = t
	return block
}

func hash(data ...[32]byte) [32]byte {
	var res [32]byte
	hash := sha3.NewLegacyKeccak256()
	for _, d := range data {
		hash.Write(d[:]) //nolint:errcheck,gosec
	}
	copy(res[:], hash.Sum(nil))
	return res
}

// HeaderByNumber returns a block header from the current canonical chain. If number is
// nil, the latest known header is returned.
func (etherMan *Client) HeaderByNumber(ctx context.Context, number *big.Int) (*types.Header, error) {
	return etherMan.EthClient.HeaderByNumber(ctx, number)
}

// EthBlockByNumber function retrieves the ethereum block information by ethereum block number.
func (etherMan *Client) EthBlockByNumber(ctx context.Context, blockNumber uint64) (*types.Block, error) {
	block, err := etherMan.EthClient.BlockByNumber(ctx, new(big.Int).SetUint64(blockNumber))
	if err != nil {
		if errors.Is(err, ethereum.NotFound) || err.Error() == "block does not exist in blockchain" {
			return nil, ErrNotFound
		}
		return nil, err
	}
	return block, nil
}

// GetLatestBatchNumber function allows to retrieve the latest proposed batch in the smc
func (etherMan *Client) GetLatestBatchNumber() (uint64, error) {
	var latestBatchNum uint64
	rollupData, err := etherMan.RollupManager.RollupIDToRollupData(&bind.CallOpts{Pending: false}, etherMan.RollupID)
	if err != nil {
		log.Debug("error getting latestBatchNum from rollupManager. Trying old zkevm smc... Error: ", err)
		latestBatchNum, err = etherMan.OldZkEVM.LastBatchSequenced(&bind.CallOpts{Pending: false})
		if err != nil {
			return latestBatchNum, err
		}
	} else {
		latestBatchNum = rollupData.LastBatchSequenced
	}
	return latestBatchNum, nil
}

// GetLatestBlockHeader gets the latest block header from the ethereum
func (etherMan *Client) GetLatestBlockHeader(ctx context.Context) (*types.Header, error) {
	header, err := etherMan.EthClient.HeaderByNumber(ctx, big.NewInt(int64(rpc.LatestBlockNumber)))
	if err != nil || header == nil {
		return nil, err
	}
	return header, nil
}

// GetLatestBlockNumber gets the latest block number from the ethereum
func (etherMan *Client) GetLatestBlockNumber(ctx context.Context) (uint64, error) {
	return etherMan.getBlockNumber(ctx, rpc.LatestBlockNumber)
}

// GetSafeBlockNumber gets the safe block number from the ethereum
func (etherMan *Client) GetSafeBlockNumber(ctx context.Context) (uint64, error) {
	return etherMan.getBlockNumber(ctx, rpc.SafeBlockNumber)
}

// GetFinalizedBlockNumber gets the Finalized block number from the ethereum
func (etherMan *Client) GetFinalizedBlockNumber(ctx context.Context) (uint64, error) {
	return etherMan.getBlockNumber(ctx, rpc.FinalizedBlockNumber)
}

// getBlockNumber gets the block header by the provided block number from the ethereum
func (etherMan *Client) getBlockNumber(ctx context.Context, blockNumber rpc.BlockNumber) (uint64, error) {
	header, err := etherMan.EthClient.HeaderByNumber(ctx, big.NewInt(int64(blockNumber)))
	if err != nil || header == nil {
		return 0, err
	}
	return header.Number.Uint64(), nil
}

// GetLatestBlockTimestamp gets the latest block timestamp from the ethereum
func (etherMan *Client) GetLatestBlockTimestamp(ctx context.Context) (uint64, error) {
	header, err := etherMan.EthClient.HeaderByNumber(ctx, nil)
	if err != nil || header == nil {
		return 0, err
	}
	return header.Time, nil
}

// GetLatestVerifiedBatchNum gets latest verified batch from ethereum
func (etherMan *Client) GetLatestVerifiedBatchNum() (uint64, error) {
	var lastVerifiedBatchNum uint64
	rollupData, err := etherMan.RollupManager.RollupIDToRollupData(&bind.CallOpts{Pending: false}, etherMan.RollupID)
	if err != nil {
		log.Debug("error getting lastVerifiedBatchNum from rollupManager. Trying old zkevm smc... Error: ", err)
		lastVerifiedBatchNum, err = etherMan.OldZkEVM.LastVerifiedBatch(&bind.CallOpts{Pending: false})
		if err != nil {
			return lastVerifiedBatchNum, err
		}
	} else {
		lastVerifiedBatchNum = rollupData.LastVerifiedBatch
	}
	return lastVerifiedBatchNum, nil
}

// GetTx function get ethereum tx
func (etherMan *Client) GetTx(ctx context.Context, txHash common.Hash) (*types.Transaction, bool, error) {
	return etherMan.EthClient.TransactionByHash(ctx, txHash)
}

// GetTxReceipt function gets ethereum tx receipt
func (etherMan *Client) GetTxReceipt(ctx context.Context, txHash common.Hash) (*types.Receipt, error) {
	return etherMan.EthClient.TransactionReceipt(ctx, txHash)
}

// ApprovePol function allow to approve tokens in pol smc
func (etherMan *Client) ApprovePol(ctx context.Context, account common.Address, polAmount *big.Int, to common.Address) (*types.Transaction, error) {
	opts, err := etherMan.getAuthByAddress(account)
	if err == ErrNotFound {
		return nil, errors.New("can't find account private key to sign tx")
	}
	if etherMan.GasProviders.MultiGasProvider {
		opts.GasPrice = etherMan.GetL1GasPrice(ctx)
	}
	tx, err := etherMan.Pol.Approve(&opts, etherMan.l1Cfg.ZkEVMAddr, polAmount)
	if err != nil {
		if parsedErr, ok := tryParseError(err); ok {
			err = parsedErr
		}
		return nil, fmt.Errorf("error approving balance to send the batch. Error: %w", err)
	}

	return tx, nil
}

// GetTrustedSequencerURL Gets the trusted sequencer url from rollup smc
func (etherMan *Client) GetTrustedSequencerURL() (string, error) {
	url, err := etherMan.ZkEVM.TrustedSequencerURL(&bind.CallOpts{Pending: false})
	//TODO: remove this code because is for compatibility with oldZkEVM
	if err != nil || url == "" {
		// Getting from oldZkEVM Contract
		log.Debug("getting trusted sequencer URL from oldZkevm smc")
		return etherMan.OldZkEVM.TrustedSequencerURL(&bind.CallOpts{Pending: false})
	}
	// err is always nil
	return url, nil
}

// GetL2ChainID returns L2 Chain ID
func (etherMan *Client) GetL2ChainID() (uint64, error) {
	chainID, err := etherMan.OldZkEVM.ChainID(&bind.CallOpts{Pending: false})
	log.Debug("chainID read from oldZkevm: ", chainID)
	if err != nil || chainID == 0 {
		log.Debug("error from oldZkevm: ", err)
		rollupData, err := etherMan.RollupManager.RollupIDToRollupData(&bind.CallOpts{Pending: false}, etherMan.RollupID)
		log.Debugf("ChainID read from rollupManager: %d using rollupID: %d", rollupData.ChainID, etherMan.RollupID)
		if err != nil {
			log.Debug("error from rollupManager: ", err)
			return 0, err
		} else if rollupData.ChainID == 0 {
			return rollupData.ChainID, fmt.Errorf("error: chainID received is 0!!")
		}
		return rollupData.ChainID, nil
	}
	return chainID, nil
}

// GetL1GasPrice gets the l1 gas price
func (etherMan *Client) GetL1GasPrice(ctx context.Context) *big.Int {
	// Get gasPrice from providers
	gasPrice := big.NewInt(0)
	for i, prov := range etherMan.GasProviders.Providers {
		gp, err := prov.SuggestGasPrice(ctx)
		if err != nil {
			log.Warnf("error getting gas price from provider %d. Error: %s", i+1, err.Error())
		} else if gasPrice.Cmp(gp) == -1 { // gasPrice < gp
			gasPrice = gp
		}
	}
	log.Debug("gasPrice chose: ", gasPrice)
	return gasPrice
}

// SendTx sends a tx to L1
func (etherMan *Client) SendTx(ctx context.Context, tx *types.Transaction) error {
	return etherMan.EthClient.SendTransaction(ctx, tx)
}

// CurrentNonce returns the current nonce for the provided account
func (etherMan *Client) CurrentNonce(ctx context.Context, account common.Address) (uint64, error) {
	return etherMan.EthClient.NonceAt(ctx, account, nil)
}

// SuggestedGasPrice returns the suggest nonce for the network at the moment
func (etherMan *Client) SuggestedGasPrice(ctx context.Context) (*big.Int, error) {
	suggestedGasPrice := etherMan.GetL1GasPrice(ctx)
	if suggestedGasPrice.Cmp(big.NewInt(0)) == 0 {
		return nil, errors.New("failed to get the suggested gas price")
	}
	return suggestedGasPrice, nil
}

// EstimateGas returns the estimated gas for the tx
func (etherMan *Client) EstimateGas(ctx context.Context, from common.Address, to *common.Address, value *big.Int, data []byte) (uint64, error) {
	return etherMan.EthClient.EstimateGas(ctx, ethereum.CallMsg{
		From:  from,
		To:    to,
		Value: value,
		Data:  data,
	})
}

// CheckTxWasMined check if a tx was already mined
func (etherMan *Client) CheckTxWasMined(ctx context.Context, txHash common.Hash) (bool, *types.Receipt, error) {
	receipt, err := etherMan.EthClient.TransactionReceipt(ctx, txHash)
	if errors.Is(err, ethereum.NotFound) {
		return false, nil, nil
	} else if err != nil {
		return false, nil, err
	}

	return true, receipt, nil
}

// SignTx tries to sign a transaction accordingly to the provided sender
func (etherMan *Client) SignTx(ctx context.Context, sender common.Address, tx *types.Transaction) (*types.Transaction, error) {
	auth, err := etherMan.getAuthByAddress(sender)
	if err == ErrNotFound {
		return nil, ErrPrivateKeyNotFound
	}
	signedTx, err := auth.Signer(auth.From, tx)
	if err != nil {
		return nil, err
	}
	return signedTx, nil
}

// GetRevertMessage tries to get a revert message of a transaction
func (etherMan *Client) GetRevertMessage(ctx context.Context, tx *types.Transaction) (string, error) {
	if tx == nil {
		return "", nil
	}

	receipt, err := etherMan.GetTxReceipt(ctx, tx.Hash())
	if err != nil {
		return "", err
	}

	if receipt.Status == types.ReceiptStatusFailed {
		revertMessage, err := operations.RevertReason(ctx, etherMan.EthClient, tx, receipt.BlockNumber)
		if err != nil {
			return "", err
		}
		return revertMessage, nil
	}
	return "", nil
}

// AddOrReplaceAuth adds an authorization or replace an existent one to the same account
func (etherMan *Client) AddOrReplaceAuth(auth bind.TransactOpts) error {
	log.Infof("added or replaced authorization for address: %v", auth.From.String())
	etherMan.auth[auth.From] = auth
	return nil
}

// LoadAuthFromKeyStore loads an authorization from a key store file
func (etherMan *Client) LoadAuthFromKeyStore(path, password string) (*bind.TransactOpts, *ecdsa.PrivateKey, error) {
	auth, pk, err := newAuthFromKeystore(path, password, etherMan.l1Cfg.L1ChainID)
	if err != nil {
		return nil, nil, err
	}

	log.Infof("loaded authorization for address: %v", auth.From.String())
	etherMan.auth[auth.From] = auth
	return &auth, pk, nil
}

// newKeyFromKeystore creates an instance of a keystore key from a keystore file
func newKeyFromKeystore(path, password string) (*keystore.Key, error) {
	if path == "" && password == "" {
		return nil, nil
	}
	keystoreEncrypted, err := os.ReadFile(filepath.Clean(path))
	if err != nil {
		return nil, err
	}
	log.Infof("decrypting key from: %v", path)
	key, err := keystore.DecryptKey(keystoreEncrypted, password)
	if err != nil {
		return nil, err
	}
	return key, nil
}

// newAuthFromKeystore an authorization instance from a keystore file
func newAuthFromKeystore(path, password string, chainID uint64) (bind.TransactOpts, *ecdsa.PrivateKey, error) {
	log.Infof("reading key from: %v", path)
	key, err := newKeyFromKeystore(path, password)
	if err != nil {
		return bind.TransactOpts{}, nil, err
	}
	if key == nil {
		return bind.TransactOpts{}, nil, nil
	}
	auth, err := bind.NewKeyedTransactorWithChainID(key.PrivateKey, new(big.Int).SetUint64(chainID))
	if err != nil {
		return bind.TransactOpts{}, nil, err
	}
	return *auth, key.PrivateKey, nil
}

// getAuthByAddress tries to get an authorization from the authorizations map
func (etherMan *Client) getAuthByAddress(addr common.Address) (bind.TransactOpts, error) {
	auth, found := etherMan.auth[addr]
	if !found {
		return bind.TransactOpts{}, ErrNotFound
	}
	return auth, nil
}

// generateRandomAuth generates an authorization instance from a
// randomly generated private key to be used to estimate gas for PoE
// operations NOT restricted to the Trusted Sequencer
func (etherMan *Client) generateRandomAuth() (bind.TransactOpts, error) {
	privateKey, err := crypto.GenerateKey()
	if err != nil {
		return bind.TransactOpts{}, errors.New("failed to generate a private key to estimate L1 txs")
	}
	chainID := big.NewInt(0).SetUint64(etherMan.l1Cfg.L1ChainID)
	auth, err := bind.NewKeyedTransactorWithChainID(privateKey, chainID)
	if err != nil {
		return bind.TransactOpts{}, errors.New("failed to generate a fake authorization to estimate L1 txs")
	}

	return *auth, nil
}

// GetDAProtocolAddr returns the address of the data availability protocol
func (etherMan *Client) GetDAProtocolAddr() (common.Address, error) {
	return etherMan.ZkEVM.DataAvailabilityProtocol(&bind.CallOpts{Pending: false})
}

// GetDAProtocolName returns the name of the data availability protocol
func (etherMan *Client) GetDAProtocolName() (string, error) {
	return etherMan.DAProtocol.GetProcotolName(&bind.CallOpts{Pending: false})
}

<<<<<<< HEAD
// GetRollupId returns the rollup id
func (etherMan *Client) GetRollupId() uint32 {
	return etherMan.RollupID
=======
// SetDataAvailabilityProtocol sets the address for the new data availability protocol
func (etherMan *Client) SetDataAvailabilityProtocol(from, daAddress common.Address) (*types.Transaction, error) {
	auth, err := etherMan.getAuthByAddress(from)
	if err != nil {
		return nil, err
	}

	return etherMan.ZkEVM.SetDataAvailabilityProtocol(&auth, daAddress)
>>>>>>> c3a18cd9
}<|MERGE_RESOLUTION|>--- conflicted
+++ resolved
@@ -1875,18 +1875,17 @@
 	return etherMan.DAProtocol.GetProcotolName(&bind.CallOpts{Pending: false})
 }
 
-<<<<<<< HEAD
+// SetDataAvailabilityProtocol sets the address for the new data availability protocol
+func (etherMan *Client) SetDataAvailabilityProtocol(from, daAddress common.Address) (*types.Transaction, error) {
+	auth, err := etherMan.getAuthByAddress(from)
+	if err != nil {
+		return nil, err
+	}
+
+	return etherMan.ZkEVM.SetDataAvailabilityProtocol(&auth, daAddress)
+}
+
 // GetRollupId returns the rollup id
 func (etherMan *Client) GetRollupId() uint32 {
 	return etherMan.RollupID
-=======
-// SetDataAvailabilityProtocol sets the address for the new data availability protocol
-func (etherMan *Client) SetDataAvailabilityProtocol(from, daAddress common.Address) (*types.Transaction, error) {
-	auth, err := etherMan.getAuthByAddress(from)
-	if err != nil {
-		return nil, err
-	}
-
-	return etherMan.ZkEVM.SetDataAvailabilityProtocol(&auth, daAddress)
->>>>>>> c3a18cd9
 }