--- conflicted
+++ resolved
@@ -42,11 +42,8 @@
 	EventID_SynchronizerHalt EventID = "SYNCHRONIZER HALT"
 	// EventID_SequenceSenderHalt is triggered when the SequenceSender halts
 	EventID_SequenceSenderHalt EventID = "SEQUENCESENDER HALT"
-<<<<<<< HEAD
-=======
 	// EventID_NodeOOC is triggered when an OOC at node level is detected
 	EventID_NodeOOC EventID = "NODE OOC"
->>>>>>> 2f1ecc43
 	// Source_Node is the source of the event
 	Source_Node Source = "node"
 
