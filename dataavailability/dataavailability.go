--- conflicted
+++ resolved
@@ -62,42 +62,16 @@
 
 // GetBatchL2Data tries to return the data from a batch, in the following priorities. batchNums should not include forced batches.
 // 1. From local DB
-// 2. From Sequencer
+// 2. From Trusted Sequencer (if not self)
 // 3. From DA backend
 func (d *DataAvailability) GetBatchL2Data(batchNums []uint64, batchHashes []common.Hash, dataAvailabilityMessage []byte) ([][]byte, error) {
 	if len(batchNums) != len(batchHashes) {
 		return nil, fmt.Errorf(invalidBatchRetrievalArgs, len(batchNums), len(batchHashes))
 	}
 
+	log.Info("getting batch l2 data: %v", batchNums)
+
 	localData, err := d.state.GetBatchL2DataByNumbers(d.ctx, batchNums, nil)
-	if err != nil {
-		return nil, err
-	}
-	data, err := checkBatches(batchNums, batchHashes, localData)
-	if err != nil {
-		log.Warnf(failedDataRetrievalTemplate, batchNums, err.Error())
-	} else {
-		return data, nil
-	}
-
-	if !d.isTrustedSequencer {
-		data, err = d.trustedSequencerData(batchNums, batchHashes)
-		if err != nil {
-			log.Warnf(failedDataRetrievalTemplate, batchNums, err.Error())
-		} else {
-			return data, nil
-		}
-	}
-	return d.backend.GetSequence(d.ctx, batchHashes, dataAvailabilityMessage)
-}
-
-// GetForcedBatchL2Data retrieves, checks, and returns the raw data associated with forced batches.
-func (d *DataAvailability) GetForcedBatchL2Data(batchNums []uint64, batchHashes []common.Hash) ([][]byte, error) {
-	if len(batchNums) != len(batchHashes) {
-		return nil, fmt.Errorf(invalidBatchRetrievalArgs, len(batchNums), len(batchHashes))
-	}
-
-	localData, err := d.state.GetForcedBatchL2DataByNumbers(d.ctx, batchNums, nil)
 	if err != nil {
 		return nil, err
 	}
@@ -109,11 +83,43 @@
 		return data, nil
 	}
 
+	if !d.isTrustedSequencer {
+		data, err = d.rpcData(batchNums, batchHashes, d.zkEVMClient.BatchesByNumbers)
+		if err != nil {
+			log.Warnf(failedDataRetrievalTemplate, batchNums, err.Error())
+		} else {
+			return data, nil
+		}
+	}
+	return d.backend.GetSequence(d.ctx, batchHashes, dataAvailabilityMessage)
+}
+
+// GetForcedBatchL2Data retrieves, checks, and returns the raw data associated with forced batches.
+// 1. From local DB
+// 2. From Trusted Sequencer (if not self)
+func (d *DataAvailability) GetForcedBatchL2Data(batchNums []uint64, batchHashes []common.Hash) ([][]byte, error) {
+	if len(batchNums) != len(batchHashes) {
+		return nil, fmt.Errorf(invalidBatchRetrievalArgs, len(batchNums), len(batchHashes))
+	}
+
+	log.Info("getting FORCED batch l2 data: %v", batchNums)
+
+	localData, err := d.state.GetForcedBatchL2DataByNumbers(d.ctx, batchNums, nil)
+	if err != nil {
+		return nil, err
+	}
+	data, err := checkBatches(batchNums, batchHashes, localData)
+	if err != nil {
+		log.Warnf(failedDataRetrievalTemplate, batchNums, err.Error())
+	} else {
+		return data, nil
+	}
+
 	if d.isTrustedSequencer {
 		return nil, fmt.Errorf(failedDataRetrievalTemplate, batchNums, "not found")
 	}
 
-	data, err = d.trustedSequencerForcedData(batchNums, batchHashes)
+	data, err = d.rpcData(batchNums, batchHashes, d.zkEVMClient.ForcedBatchesByNumbers)
 	if err != nil {
 		return nil, fmt.Errorf(failedDataRetrievalTemplate, batchNums, "not found")
 	}
@@ -122,48 +128,31 @@
 
 func checkBatches(batchNumbers []uint64, expectedHashes []common.Hash, batchData map[uint64][]byte) ([][]byte, error) {
 	if len(batchNumbers) != len(expectedHashes) {
-		return nil, fmt.Errorf("invalid batch parameters, %d != %d", len(batchNumbers), len(expectedHashes))
+		return nil, fmt.Errorf("invalid batch parameters")
 	}
-	var batches [][]byte
+	result := make([][]byte, len(batchNumbers))
 	for i := 0; i < len(batchNumbers); i++ {
 		batchNumber := batchNumbers[i]
 		expectedHash := expectedHashes[i]
 		bd, ok := batchData[batchNumber]
 		if !ok {
-			return nil, fmt.Errorf("missing batch %v", batchNumber)
+			return nil, fmt.Errorf("missing batch data: [%d] %s", batchNumber, expectedHash.Hex())
 		}
 		actualHash := crypto.Keccak256Hash(bd)
 		if actualHash != expectedHash {
 			err := fmt.Errorf(unexpectedHashTemplate, batchNumber, expectedHash, actualHash)
 			log.Warnf("wrong local data for hash: %s", err.Error())
 			return nil, err
-		} else {
-			batches = append(batches, bd)
 		}
+		result[i] = bd
 	}
-	return batches, nil
+	return result, nil
 }
 
 type rpcBatchDataFunc func(ctx context.Context, numbers []*big.Int) ([]*jsontypes.BatchData, error)
 
-func (d *DataAvailability) trustedSequencerData(batchNums []uint64, expectedHashes []common.Hash) ([][]byte, error) {
-	data, err := d.rpcData(batchNums, expectedHashes, d.zkEVMClient.BatchesByNumbers)
-	if err != nil {
-		return nil, err
-	}
-	return checkBatches(batchNums, expectedHashes, data)
-}
-
-func (d *DataAvailability) trustedSequencerForcedData(batchNums []uint64, expectedHashes []common.Hash) ([][]byte, error) {
-	data, err := d.rpcData(batchNums, expectedHashes, d.zkEVMClient.ForcedBatchesByNumbers)
-	if err != nil {
-		return nil, err
-	}
-	return checkBatches(batchNums, expectedHashes, data)
-}
-
 // rpcData retrieves batch data from rpcBatchDataFunc, returns an error unless all are found and correct
-func (d *DataAvailability) rpcData(batchNums []uint64, expectedHashes []common.Hash, rpcFunc rpcBatchDataFunc) (map[uint64][]byte, error) {
+func (d *DataAvailability) rpcData(batchNums []uint64, expectedHashes []common.Hash, rpcFunc rpcBatchDataFunc) ([][]byte, error) {
 	if len(batchNums) != len(expectedHashes) {
 		return nil, fmt.Errorf("invalid arguments, len of batch numbers does not equal length of expected hashes: %d != %d",
 			len(batchNums), len(expectedHashes))
@@ -179,12 +168,7 @@
 	if len(batchData) != len(batchNums) {
 		return nil, fmt.Errorf("missing batch data, expected %d, got %d", len(batchNums), len(batchData))
 	}
-<<<<<<< HEAD
-
-	var result map[uint64][]byte
-=======
-	result := make([][]byte, 0, len(batchNums))
->>>>>>> 60a3e2e5
+	result := make(map[uint64][]byte)
 	for i := 0; i < len(batchNums); i++ {
 		number := batchNums[i]
 		batch := batchData[i]
@@ -195,5 +179,9 @@
 		}
 		result[number] = batch.BatchL2Data
 	}
-	return result, nil
+	checked, err := checkBatches(batchNums, expectedHashes, result)
+	if err != nil {
+		return nil, err
+	}
+	return checked, nil
 }