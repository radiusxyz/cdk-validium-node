--- conflicted
+++ resolved
@@ -159,11 +159,7 @@
 
 func initializeStreamServer(c *config.Config) (*datastreamer.StreamServer, error) {
 	// Create a stream server
-<<<<<<< HEAD
-	streamServer, err := datastreamer.NewServer(c.Offline.Port, 1, 137, state.StreamTypeSequencer, c.Offline.Filename, &c.Log) // nolint:gomnd
-=======
 	streamServer, err := datastreamer.NewServer(c.Offline.Port, c.Offline.Version, c.Offline.ChainID, state.StreamTypeSequencer, c.Offline.Filename, &c.Log)
->>>>>>> 45330a6e
 	if err != nil {
 		return nil, err
 	}
