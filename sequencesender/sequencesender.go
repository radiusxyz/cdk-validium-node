package sequencesender

import (
	"context"
	"crypto/ecdsa"
	"errors"
	"fmt"
	"time"

	"github.com/0xPolygonHermez/zkevm-node/etherman/types"
	"github.com/0xPolygonHermez/zkevm-node/ethtxmanager"
	"github.com/0xPolygonHermez/zkevm-node/event"
	"github.com/0xPolygonHermez/zkevm-node/log"
	"github.com/0xPolygonHermez/zkevm-node/sequencer/metrics"
	"github.com/0xPolygonHermez/zkevm-node/state"
	"github.com/jackc/pgx/v4"
)

const (
	ethTxManagerOwner = "sequencer"
	monitoredIDFormat = "sequence-from-%v-to-%v"
)

var (
	// ErrOversizedData is returned if the input data of a transaction is greater
	// than some meaningful limit a user might use. This is not a consensus error
	// making the transaction invalid, rather a DOS protection.
	ErrOversizedData = errors.New("oversized data")
)

// SequenceSender represents a sequence sender
type SequenceSender struct {
	cfg          Config
	state        stateInterface
	ethTxManager ethTxManager
	etherman     etherman
	eventLog     *event.EventLog
	privKey      *ecdsa.PrivateKey
}

// New inits sequence sender
func New(cfg Config, state stateInterface, etherman etherman, manager ethTxManager, eventLog *event.EventLog, privKey *ecdsa.PrivateKey) (*SequenceSender, error) {
	return &SequenceSender{
		cfg:          cfg,
		state:        state,
		etherman:     etherman,
		ethTxManager: manager,
		eventLog:     eventLog,
		privKey:      privKey,
	}, nil
}

// Start starts the sequence sender
func (s *SequenceSender) Start(ctx context.Context) {
	ticker := time.NewTicker(s.cfg.WaitPeriodSendSequence.Duration)
	for {
		s.tryToSendSequence(ctx, ticker)
	}
}

func (s *SequenceSender) tryToSendSequence(ctx context.Context, ticker *time.Ticker) {
	retry := false
	// process monitored sequences before starting a next cycle
	s.ethTxManager.ProcessPendingMonitoredTxs(ctx, ethTxManagerOwner, func(result ethtxmanager.MonitoredTxResult, dbTx pgx.Tx) {
		if result.Status == ethtxmanager.MonitoredTxStatusFailed {
			retry = true
			mTxResultLogger := ethtxmanager.CreateMonitoredTxResultLogger(ethTxManagerOwner, result)
			mTxResultLogger.Error("failed to send sequence, TODO: review this fatal and define what to do in this case")
		}
	}, nil)

	if retry {
		return
	}

	// Check if synchronizer is up to date
	if !s.isSynced(ctx) {
		log.Info("wait for synchronizer to sync last batch")
		waitTick(ctx, ticker)
		return
	}

	// Check if should send sequence to L1
	log.Infof("getting sequences to send")
	sequences, err := s.getSequencesToSend(ctx)
	if err != nil || len(sequences) == 0 {
		if err != nil {
			log.Errorf("error getting sequences: %v", err)
		} else {
			log.Info("waiting for sequences to be worth sending to L1")
		}
		waitTick(ctx, ticker)
		return
	}

	lastVirtualBatchNum, err := s.state.GetLastVirtualBatchNum(ctx, nil)
	if err != nil {
		log.Errorf("failed to get last virtual batch num, err: %v", err)
		return
	}

	// Send sequences to L1
	sequenceCount := len(sequences)
	log.Infof(
		"sending sequences to L1. From batch %d to batch %d",
		lastVirtualBatchNum+1, lastVirtualBatchNum+uint64(sequenceCount),
	)
	metrics.SequencesSentToL1(float64(sequenceCount))

	// add sequence to be monitored
	signaturesAndAddrs, err := s.getSignaturesAndAddrsFromDataCommittee(ctx, sequences)
	if err != nil {
		log.Error("error getting signatures and addresses from the data committee: ", err)
		return
	}
	to, data, err := s.etherman.BuildSequenceBatchesTxData(s.cfg.SenderAddress, sequences, s.cfg.L2Coinbase, signaturesAndAddrs)
	if err != nil {
		log.Error("error estimating new sequenceBatches to add to eth tx manager: ", err)
		return
	}
	firstSequence := sequences[0]
	lastSequence := sequences[len(sequences)-1]
	monitoredTxID := fmt.Sprintf(monitoredIDFormat, firstSequence.BatchNumber, lastSequence.BatchNumber)
	err = s.ethTxManager.Add(ctx, ethTxManagerOwner, monitoredTxID, s.cfg.SenderAddress, to, nil, data, s.cfg.GasOffset, nil)
	if err != nil {
		mTxLogger := ethtxmanager.CreateLogger(ethTxManagerOwner, monitoredTxID, s.cfg.SenderAddress, to)
		mTxLogger.Errorf("error to add sequences tx to eth tx manager: ", err)
		return
	}
}

// getSequencesToSend generates an array of sequences to be send to L1.
// If the array is empty, it doesn't necessarily mean that there are no sequences to be sent,
// it could be that it's not worth it to do so yet.
func (s *SequenceSender) getSequencesToSend(ctx context.Context) ([]types.Sequence, error) {
	lastVirtualBatchNum, err := s.state.GetLastVirtualBatchNum(ctx, nil)
	if err != nil {
		return nil, fmt.Errorf("failed to get last virtual batch num, err: %w", err)
	}

	currentBatchNumToSequence := lastVirtualBatchNum + 1
	sequences := []types.Sequence{}

	// Add sequences until too big for a single L1 tx or last batch is reached
	for {
		//Check if the next batch belongs to a new forkid, in this case we need to stop sequencing as we need to
		//wait the upgrade of forkid is completed and s.cfg.NumBatchForkIdUpgrade is disabled (=0) again
		if (s.cfg.ForkUpgradeBatchNumber != 0) && (currentBatchNumToSequence == (s.cfg.ForkUpgradeBatchNumber + 1)) {
			return nil, fmt.Errorf("aborting sequencing process as we reached the batch %d where a new forkid is applied (upgrade)", s.cfg.ForkUpgradeBatchNumber+1)
		}

		// Check if batch is closed
		isClosed, err := s.state.IsBatchClosed(ctx, currentBatchNumToSequence, nil)
		if err != nil {
			return nil, err
		}
		if !isClosed {
			// Reached current (WIP) batch
			break
		}
		// Add new sequence
		batch, err := s.state.GetBatchByNumber(ctx, currentBatchNumToSequence, nil)
		if err != nil {
			return nil, err
		}

		seq := types.Sequence{
			GlobalExitRoot: batch.GlobalExitRoot,   //TODO: set empty for regular batches
			Timestamp:      batch.Timestamp.Unix(), //TODO: set empty for regular batches
			BatchL2Data:    batch.BatchL2Data,
			BatchNumber:    batch.BatchNumber,
		}

		if batch.ForcedBatchNum != nil {
			//TODO: Assign GER, timestamp(forcedAt) and l1block.parentHash to seq
			forcedBatch, err := s.state.GetForcedBatch(ctx, *batch.ForcedBatchNum, nil)
			if err != nil {
				return nil, err
			}

			// Get L1 block for the forced batch
			fbL1Block, err := s.state.GetBlockByNumber(ctx, forcedBatch.BlockNumber, nil)
			if err != nil {
				return nil, err
			}

			seq.GlobalExitRoot = forcedBatch.GlobalExitRoot
			seq.ForcedBatchTimestamp = forcedBatch.ForcedAt.Unix()
			seq.PrevBlockHash = fbL1Block.ParentHash
		}

		sequences = append(sequences, seq)
		// Check if can be send
		if len(sequences) == int(s.cfg.MaxBatchesForL1) {
			log.Info(
				"sequence should be sent to L1, because MaxBatchesForL1 (%d) has been reached",
				s.cfg.MaxBatchesForL1,
			)
			return sequences, nil
		}

		// Increase batch num for next iteration
		currentBatchNumToSequence++
	}

	// Reached latest batch. Decide if it's worth to send the sequence, or wait for new batches
	if len(sequences) == 0 {
		log.Info("no batches to be sequenced")
		return nil, nil
	}

	lastBatchVirtualizationTime, err := s.state.GetTimeForLatestBatchVirtualization(ctx, nil)
	if err != nil && !errors.Is(err, state.ErrNotFound) {
		log.Warnf("failed to get last l1 interaction time, err: %v. Sending sequences as a conservative approach", err)
		return sequences, nil
	}
	if lastBatchVirtualizationTime.Before(time.Now().Add(-s.cfg.LastBatchVirtualizationTimeMaxWaitPeriod.Duration)) {
		// TODO: implement check profitability
		// if s.checker.IsSendSequencesProfitable(new(big.Int).SetUint64(estimatedGas), sequences) {
		log.Info("sequence should be sent to L1, because too long since didn't send anything to L1")
		return sequences, nil
		//}
	}

	log.Info("not enough time has passed since last batch was virtualized, and the sequence could be bigger")
	return nil, nil
}

<<<<<<< HEAD
=======
// handleEstimateGasSendSequenceErr handles an error on the estimate gas. It will return:
// nil, error: impossible to handle gracefully
// sequence, nil: handled gracefully. Potentially manipulating the sequences
// nil, nil: a situation that requires waiting
func (s *SequenceSender) handleEstimateGasSendSequenceErr(
	ctx context.Context,
	sequences []types.Sequence,
	currentBatchNumToSequence uint64,
	err error,
) ([]types.Sequence, error) {
	// Insufficient allowance
	if errors.Is(err, ethman.ErrInsufficientAllowance) {
		return nil, err
	}
	if isDataForEthTxTooBig(err) {
		// Remove the latest item and send the sequences
		log.Infof(
			"Done building sequences, selected batches to %d. Batch %d caused the L1 tx to be too big",
			currentBatchNumToSequence-1, currentBatchNumToSequence,
		)
		sequences = sequences[:len(sequences)-1]
		return sequences, nil
	}

	// while estimating gas a new block is not created and the POE SC may return
	// an error regarding timestamp verification, this must be handled
	// if errors.Is(err, ethman.ErrTimestampMustBeInsideRange) {
	// 	// query the sc about the value of its lastTimestamp variable
	// 	lastTimestamp, err := s.etherman.GetLastBatchTimestamp()
	// 	if err != nil {
	// 		return nil, err
	// 	}
	// 	// check POE SC lastTimestamp against sequences' one
	// 	for _, seq := range sequences {
	// 		if seq.Timestamp < int64(lastTimestamp) {
	// 			// TODO: gracefully handle this situation by creating an L2 reorg
	// 			log.Fatalf("sequence timestamp %d is < POE SC lastTimestamp %d", seq.Timestamp, lastTimestamp)
	// 		}
	// 		lastTimestamp = uint64(seq.Timestamp)
	// 	}
	// 	blockTimestamp, err := s.etherman.GetLatestBlockTimestamp(ctx)
	// 	if err != nil {
	// 		log.Error("error getting block timestamp: ", err)
	// 	}
	// 	log.Debugf("block.timestamp: %d is smaller than seq.Timestamp: %d. A new block must be mined in L1 before the gas can be estimated.", blockTimestamp, sequences[0].Timestamp)
	// 	return nil, nil
	// }

	// Unknown error
	if len(sequences) == 1 {
		// TODO: gracefully handle this situation by creating an L2 reorg
		log.Errorf(
			"Error when estimating gas for BatchNum %d (alone in the sequences): %v",
			currentBatchNumToSequence, err,
		)
	}
	// Remove the latest item and send the sequences
	log.Infof(
		"Done building sequences, selected batches to %d. Batch %d excluded due to unknown error: %v",
		currentBatchNumToSequence, currentBatchNumToSequence+1, err,
	)
	sequences = sequences[:len(sequences)-1]

	return sequences, nil
}

func isDataForEthTxTooBig(err error) bool {
	return errors.Is(err, ethman.ErrGasRequiredExceedsAllowance) ||
		errors.Is(err, ErrOversizedData) ||
		errors.Is(err, ethman.ErrContentLengthTooLarge)
}

>>>>>>> 5ee8bdad
func waitTick(ctx context.Context, ticker *time.Ticker) {
	select {
	case <-ticker.C:
		// nothing
	case <-ctx.Done():
		return
	}
}

func (s *SequenceSender) isSynced(ctx context.Context) bool {
	lastSyncedBatchNum, err := s.state.GetLastVirtualBatchNum(ctx, nil)
	if err != nil && err != state.ErrNotFound {
		log.Errorf("failed to get last isSynced batch, err: %v", err)
		return false
	}
	lastBatchNum, err := s.state.GetLastBatchNumber(ctx, nil)
	if err != nil && err != state.ErrNotFound {
		log.Errorf("failed to get last batch num, err: %v", err)
		return false
	}
	if lastBatchNum > lastSyncedBatchNum {
		return true
	}
	lastEthBatchNum, err := s.etherman.GetLatestBatchNumber()
	if err != nil {
		log.Errorf("failed to get last eth batch, err: %v", err)
		return false
	}
	if lastSyncedBatchNum < lastEthBatchNum {
		log.Infof("waiting for the state to be isSynced, lastSyncedBatchNum: %d, lastEthBatchNum: %d", lastSyncedBatchNum, lastEthBatchNum)
		return false
	}

	return true
}<|MERGE_RESOLUTION|>--- conflicted
+++ resolved
@@ -226,81 +226,6 @@
 	return nil, nil
 }
 
-<<<<<<< HEAD
-=======
-// handleEstimateGasSendSequenceErr handles an error on the estimate gas. It will return:
-// nil, error: impossible to handle gracefully
-// sequence, nil: handled gracefully. Potentially manipulating the sequences
-// nil, nil: a situation that requires waiting
-func (s *SequenceSender) handleEstimateGasSendSequenceErr(
-	ctx context.Context,
-	sequences []types.Sequence,
-	currentBatchNumToSequence uint64,
-	err error,
-) ([]types.Sequence, error) {
-	// Insufficient allowance
-	if errors.Is(err, ethman.ErrInsufficientAllowance) {
-		return nil, err
-	}
-	if isDataForEthTxTooBig(err) {
-		// Remove the latest item and send the sequences
-		log.Infof(
-			"Done building sequences, selected batches to %d. Batch %d caused the L1 tx to be too big",
-			currentBatchNumToSequence-1, currentBatchNumToSequence,
-		)
-		sequences = sequences[:len(sequences)-1]
-		return sequences, nil
-	}
-
-	// while estimating gas a new block is not created and the POE SC may return
-	// an error regarding timestamp verification, this must be handled
-	// if errors.Is(err, ethman.ErrTimestampMustBeInsideRange) {
-	// 	// query the sc about the value of its lastTimestamp variable
-	// 	lastTimestamp, err := s.etherman.GetLastBatchTimestamp()
-	// 	if err != nil {
-	// 		return nil, err
-	// 	}
-	// 	// check POE SC lastTimestamp against sequences' one
-	// 	for _, seq := range sequences {
-	// 		if seq.Timestamp < int64(lastTimestamp) {
-	// 			// TODO: gracefully handle this situation by creating an L2 reorg
-	// 			log.Fatalf("sequence timestamp %d is < POE SC lastTimestamp %d", seq.Timestamp, lastTimestamp)
-	// 		}
-	// 		lastTimestamp = uint64(seq.Timestamp)
-	// 	}
-	// 	blockTimestamp, err := s.etherman.GetLatestBlockTimestamp(ctx)
-	// 	if err != nil {
-	// 		log.Error("error getting block timestamp: ", err)
-	// 	}
-	// 	log.Debugf("block.timestamp: %d is smaller than seq.Timestamp: %d. A new block must be mined in L1 before the gas can be estimated.", blockTimestamp, sequences[0].Timestamp)
-	// 	return nil, nil
-	// }
-
-	// Unknown error
-	if len(sequences) == 1 {
-		// TODO: gracefully handle this situation by creating an L2 reorg
-		log.Errorf(
-			"Error when estimating gas for BatchNum %d (alone in the sequences): %v",
-			currentBatchNumToSequence, err,
-		)
-	}
-	// Remove the latest item and send the sequences
-	log.Infof(
-		"Done building sequences, selected batches to %d. Batch %d excluded due to unknown error: %v",
-		currentBatchNumToSequence, currentBatchNumToSequence+1, err,
-	)
-	sequences = sequences[:len(sequences)-1]
-
-	return sequences, nil
-}
-
-func isDataForEthTxTooBig(err error) bool {
-	return errors.Is(err, ethman.ErrGasRequiredExceedsAllowance) ||
-		errors.Is(err, ErrOversizedData) ||
-		errors.Is(err, ethman.ErrContentLengthTooLarge)
-}
-
->>>>>>> 5ee8bdad
 func waitTick(ctx context.Context, ticker *time.Ticker) {
 	select {
 	case <-ticker.C:
