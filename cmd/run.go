--- conflicted
+++ resolved
@@ -170,10 +170,7 @@
 				poolInstance = createPool(c.Pool, c.NetworkConfig.L2BridgeAddr, l2ChainID, st, eventLog)
 			}
 			seq := createSequencer(*c, poolInstance, ethTxManagerStorage, st, eventLog)
-<<<<<<< HEAD
 			go seq.Start(ctx, time.Now)
-=======
-			go seq.Start(ctx)
 		case SEQUENCE_SENDER:
 			ev.Component = event.Component_Sequence_Sender
 			ev.Description = "Running sequence sender"
@@ -186,7 +183,6 @@
 			}
 			seqSender := createSequenceSender(*c, poolInstance, ethTxManagerStorage, st, eventLog)
 			go seqSender.Start(ctx)
->>>>>>> 0b88165f
 		case RPC:
 			ev.Component = event.Component_RPC
 			ev.Description = "Running JSON-RPC server"
