version: "3.5"
networks:
  default:
    name: zkevm
    
services:
  grafana:
    container_name: grafana
    image: grafana/grafana-oss
    volumes:
      - ./config/grafana/datasources.yml:/etc/grafana/provisioning/datasources/default.yml:ro
      - ./config/grafana/dashboards.yml:/etc/grafana/provisioning/dashboards/default.yml:ro
      - ./config/grafana/dashboard-dockers.json:/etc/grafana/provisioning/dashboards/dashboard-dockers.json:ro
      - ./config/grafana/dashboard-node.json:/etc/grafana/provisioning/dashboards/dashboard-node.json:ro
    environment:
      - GF_SECURITY_ADMIN_USER=zkevm
      - GF_SECURITY_ADMIN_PASSWORD=zkevm
    ports:
      - 3000:3000
    depends_on:
      - telegraf

  telegraf:
    container_name: telegraf
    image: telegraf
    volumes:
      - ./config/telegraf.conf:/etc/telegraf/telegraf.conf:ro
      - /var/run/docker.sock:/var/run/docker.sock:ro
    user: telegraf:${DOCKERGID}
    environment:
      - POSTGRES_HOST=grafana-db
      - POSTGRES_USER=user
      - POSTGRES_PASSWORD=password
      - POSTGRES_DB=grafana
    depends_on:
      - grafana-db
      - zkevm-json-rpc

  grafana-db:
    container_name: grafana-db
    image: postgres:15
    expose:
      - 5432
    environment:
      - POSTGRES_USER=user
      - POSTGRES_PASSWORD=password
      - POSTGRES_DB=grafana

  zkevm-sequencer:
    container_name: zkevm-sequencer
    image: zkevm-node
    ports:
      - 9092:9091 # needed if metrics enabled
      - 6060:6060
      - 6900:6900 # Data stream server
    environment:
      - ZKEVM_NODE_STATE_DB_HOST=zkevm-state-db
      - ZKEVM_NODE_POOL_DB_HOST=zkevm-pool-db
      - ZKEVM_NODE_MTCLIENT_URI=${ZKEVM_NODE_MTCLIENT_URI}
      - ZKEVM_NODE_EXECUTOR_URI=${ZKEVM_NODE_EXECUTOR_URI}
    volumes:
      - ./config/test.node.config.toml:/app/config.toml
      - ./config/test.genesis.config.json:/app/genesis.json
      - ./:/datastreamer
    command:
      - "/bin/sh"
      - "-c"
      - "/app/zkevm-node run --network custom --custom-network-file /app/genesis.json --cfg /app/config.toml --components sequencer"

  zkevm-sequence-sender:
    container_name: zkevm-sequence-sender
    image: zkevm-node
    environment:
      - ZKEVM_NODE_STATE_DB_HOST=zkevm-state-db
      - ZKEVM_NODE_POOL_DB_HOST=zkevm-pool-db
      - ZKEVM_NODE_SEQUENCER_SENDER_ADDRESS=0xf39fd6e51aad88f6f4ce6ab8827279cfffb92266
      - ZKEVM_NODE_MTCLIENT_URI=${ZKEVM_NODE_MTCLIENT_URI}
      - ZKEVM_NODE_EXECUTOR_URI=${ZKEVM_NODE_EXECUTOR_URI}
    volumes:
      - ./sequencer.keystore:/pk/sequencer.keystore
      - ./config/test.node.config.toml:/app/config.toml
      - ./config/test.genesis.config.json:/app/genesis.json
    command:
      - "/bin/sh"
      - "-c"
      - "/app/zkevm-node run --network custom --custom-network-file /app/genesis.json --cfg /app/config.toml --components sequence-sender"

  zkevm-json-rpc:
    container_name: zkevm-json-rpc
    image: zkevm-node
    ports:
      - 8123:8123
      - 8133:8133 # needed if WebSockets enabled
      - 9091:9091 # needed if metrics enabled
    environment:
      - ZKEVM_NODE_STATE_DB_HOST=zkevm-state-db
      - ZKEVM_NODE_POOL_DB_HOST=zkevm-pool-db
      - ZKEVM_NODE_MTCLIENT_URI=${ZKEVM_NODE_MTCLIENT_URI}
      - ZKEVM_NODE_EXECUTOR_URI=${ZKEVM_NODE_EXECUTOR_URI}
    volumes:
      - ./config/test.node.config.toml:/app/config.toml
      - ./config/test.genesis.config.json:/app/genesis.json
    command:
      - "/bin/sh"
      - "-c"
      - "/app/zkevm-node run --network custom --custom-network-file /app/genesis.json --cfg /app/config.toml --components rpc"

  zkevm-aggregator:
    container_name: zkevm-aggregator
    image: zkevm-node
    ports:
      - 50081:50081
      - 9093:9091 # needed if metrics enabled
    environment:
      - ZKEVM_NODE_STATE_DB_HOST=zkevm-state-db
      - ZKEVM_NODE_AGGREGATOR_SENDER_ADDRESS=0xf39fd6e51aad88f6f4ce6ab8827279cfffb92266
    volumes:
      - ./config/test.node.config.toml:/app/config.toml
      - ./config/test.genesis.config.json:/app/genesis.json
    command:
      - "/bin/sh"
      - "-c"
      - "/app/zkevm-node run --network custom --custom-network-file /app/genesis.json --cfg /app/config.toml --components aggregator"

  zkevm-sync:
    container_name: zkevm-sync
    image: zkevm-node
    ports:
      - 9095:9091 # needed if metrics enabled
    environment:
      - ZKEVM_NODE_STATE_DB_HOST=zkevm-state-db
      - ZKEVM_NODE_MTCLIENT_URI=${ZKEVM_NODE_MTCLIENT_URI}
      - ZKEVM_NODE_EXECUTOR_URI=${ZKEVM_NODE_EXECUTOR_URI}
    volumes:
      - ./config/test.node.config.toml:/app/config.toml
      - ./config/test.genesis.config.json:/app/genesis.json
    command:
      - "/bin/sh"
      - "-c"
      - "/app/zkevm-node run --network custom --custom-network-file /app/genesis.json --cfg /app/config.toml --components synchronizer"

  zkevm-sync-v1tov2:
    container_name: zkevm-sync-v1tov2
    image: zkevm-node
    ports:
      - 9095:9091 # needed if metrics enabled
    environment:
      - ZKEVM_NODE_STATE_DB_HOST=zkevm-state-db
      - ZKEVM_NODE_MTCLIENT_URI=${ZKEVM_NODE_MTCLIENT_URI}
      - ZKEVM_NODE_EXECUTOR_URI=${ZKEVM_NODE_EXECUTOR_URI}
      - ZKEVM_NODE_ETHERMAN_URL=http://zkevm-v1tov2-l1-network:8545
    volumes:
      - ./config/test.node.config.toml:/app/config.toml
      - ./config/test.genesis-v1tov2.config.json:/app/genesis.json
    command:
      - "/bin/sh"
      - "-c"
      - "/app/zkevm-node run --network custom --custom-network-file /app/genesis.json --cfg /app/config.toml --components synchronizer"
  zkevm-eth-tx-manager:
    container_name: zkevm-eth-tx-manager
    image: zkevm-node
    ports:
      - 9094:9091 # needed if metrics enabled
    environment:
      - ZKEVM_NODE_STATE_DB_HOST=zkevm-state-db
    volumes:
      - ./sequencer.keystore:/pk/sequencer.keystore
      - ./aggregator.keystore:/pk/aggregator.keystore
      - ./config/test.node.config.toml:/app/config.toml
      - ./config/test.genesis.config.json:/app/genesis.json
    command:
      - "/bin/sh"
      - "-c"
      - "/app/zkevm-node run --network custom --custom-network-file /app/genesis.json --cfg /app/config.toml --components eth-tx-manager"

  zkevm-l2gaspricer:
    container_name: zkevm-l2gaspricer
    image: zkevm-node
    environment:
      - ZKEVM_NODE_POOL_DB_HOST=zkevm-pool-db
    volumes:
      - ./test.keystore:/pk/keystore
      - ./config/test.node.config.toml:/app/config.toml
      - ./config/test.genesis.config.json:/app/genesis.json
    command:
      - "/bin/sh"
      - "-c"
      - "/app/zkevm-node run --network custom --custom-network-file /app/genesis.json --cfg /app/config.toml --components l2gaspricer"

  zkevm-state-db:
    container_name: zkevm-state-db
    image: postgres:15
    deploy:
      resources:
        limits:
          memory: 2G
        reservations:
          memory: 1G
    ports:
      - 5432:5432
    volumes:
      - ../db/scripts/init_prover_db.sql:/docker-entrypoint-initdb.d/init.sql
    environment:
      - POSTGRES_USER=state_user
      - POSTGRES_PASSWORD=state_password
      - POSTGRES_DB=state_db
    command:
      - "postgres"
      - "-N"
      - "500"

  zkevm-pool-db:
    container_name: zkevm-pool-db
    image: postgres:15
    deploy:
      resources:
        limits:
          memory: 2G
        reservations:
          memory: 1G
    ports:
      - 5433:5432
    environment:
      - POSTGRES_USER=pool_user
      - POSTGRES_PASSWORD=pool_password
      - POSTGRES_DB=pool_db
    command:
      - "postgres"
      - "-N"
      - "500"

  zkevm-event-db:
    container_name: zkevm-event-db
    image: postgres:15
    deploy:
      resources:
        limits:
          memory: 2G
        reservations:
          memory: 1G
    ports:
      - 5435:5432
    volumes:
      - ../db/scripts/init_event_db.sql:/docker-entrypoint-initdb.d/init.sql
    environment:
      - POSTGRES_USER=event_user
      - POSTGRES_PASSWORD=event_password
      - POSTGRES_DB=event_db
    command:
      - "postgres"
      - "-N"
      - "500"

  zkevm-explorer-l1:
    container_name: zkevm-explorer-l1
    image: hermeznetwork/zkevm-explorer:latest
    ports:
      - 4000:4000
    environment:
      - NETWORK=ETH
      - SUBNETWORK=Local Ethereum
      - COIN=ETH
      - ETHEREUM_JSONRPC_VARIANT=geth
      - ETHEREUM_JSONRPC_HTTP_URL=http://zkevm-mock-l1-network:8545
      - DATABASE_URL=postgres://l1_explorer_user:l1_explorer_password@zkevm-explorer-l1-db:5432/l1_explorer_db
      - ECTO_USE_SSL=false
      - MIX_ENV=prod
    command:
      - "/bin/sh"
      - "-c"
      - "mix do ecto.create, ecto.migrate; mix phx.server"

  zkevm-explorer-l1-db:
    container_name: zkevm-explorer-l1-db
    image: postgres:15
    ports:
      - 5436:5432
    environment:
      - POSTGRES_USER=l1_explorer_user
      - POSTGRES_PASSWORD=l1_explorer_password
      - POSTGRES_DB=l1_explorer_db
    command:
      - "postgres"
      - "-N"
      - "500"

  zkevm-explorer-l2:
    container_name: zkevm-explorer-l2
    image: hermeznetwork/zkevm-explorer:latest
    ports:
      - 4001:4000
    environment:
      - NETWORK=POE
      - SUBNETWORK=Polygon Hermez
      - COIN=ETH
      - ETHEREUM_JSONRPC_VARIANT=geth
      - ETHEREUM_JSONRPC_HTTP_URL=http://zkevm-explorer-json-rpc:8124
      - DATABASE_URL=postgres://l2_explorer_user:l2_explorer_password@zkevm-explorer-l2-db:5432/l2_explorer_db
      - ECTO_USE_SSL=false
      - MIX_ENV=prod
      - LOGO=/images/blockscout_logo.svg
      - LOGO_FOOTER=/images/blockscout_logo.svg
    command:
      - "/bin/sh"
      - "-c"
      - "mix do ecto.create, ecto.migrate; mix phx.server"

  zkevm-explorer-json-rpc:
    container_name: zkevm-explorer-json-rpc
    image: zkevm-node
    ports:
      - 8124:8124
      - 8134:8134 # needed if WebSockets enabled
    environment:
      - ZKEVM_NODE_STATE_DB_HOST=zkevm-state-db
      - ZKEVM_NODE_POOL_DB_HOST=zkevm-pool-db
      - ZKEVM_NODE_RPC_PORT=8124
      - ZKEVM_NODE_RPC_WEBSOCKETS_PORT=8134
      - ZKEVM_NODE_MTCLIENT_URI=${ZKEVM_NODE_MTCLIENT_URI}
      - ZKEVM_NODE_EXECUTOR_URI=${ZKEVM_NODE_EXECUTOR_URI}
    volumes:
      - ./config/test.node.config.toml:/app/config.toml
      - ./config/test.genesis.config.json:/app/genesis.json
    command:
      - "/bin/sh"
      - "-c"
      - "/app/zkevm-node run --network custom --custom-network-file /app/genesis.json --cfg /app/config.toml --components rpc --http.api eth,net,debug,zkevm,txpool,web3"

  zkevm-explorer-l2-db:
    container_name: zkevm-explorer-l2-db
    image: postgres:15
    ports:
      - 5437:5432
    environment:
      - POSTGRES_USER=l2_explorer_user
      - POSTGRES_PASSWORD=l2_explorer_password
      - POSTGRES_DB=l2_explorer_db
    command: [ "postgres", "-N", "500" ]

  zkevm-mock-l1-network:
    container_name: zkevm-mock-l1-network
<<<<<<< HEAD
    image: hermeznetwork/geth-cdk-validium-contracts:v0.0.2
=======
    image: hermeznetwork/geth-zkevm-contracts:v2.1.1-fork.7-geth1.12.0
    ports:
      - 8545:8545
      - 8546:8546
    command:
      - "--http"
      - "--http.api"
      - "admin,eth,debug,miner,net,txpool,personal,web3"
      - "--http.addr"
      - "0.0.0.0"
      - "--http.corsdomain"
      - "*"
      - "--http.vhosts"
      - "*"
      - "--ws"
      - "--ws.origins"
      - "*"
      - "--ws.addr"
      - "0.0.0.0"
      - "--dev"
      - "--dev.period"
      - "1"
      - "--datadir"
      - "/geth_data"
      - "--syncmode"
      - "full"
      - "--rpc.allow-unprotected-txs"

  zkevm-v1tov2-l1-network:
    container_name: zkevm-v1tov2-l1-network
    image: hermeznetwork/geth-zkevm-contracts:v2.1.1-lxly-updateV1ToV2-etrog-geth1.12.0
>>>>>>> 5ee8bdad
    ports:
      - 8545:8545
      - 8546:8546
    command:
      - "--http"
      - "--http.api"
      - "admin,eth,debug,miner,net,txpool,personal,web3"
      - "--http.addr"
      - "0.0.0.0"
      - "--http.corsdomain"
      - "*"
      - "--http.vhosts"
      - "*"
      - "--ws"
      - "--ws.origins"
      - "*"
      - "--ws.addr"
      - "0.0.0.0"
      - "--dev"
      - "--dev.period"
      - "1"
      - "--datadir"
      - "/geth_data"
      - "--syncmode"
      - "full"
      - "--rpc.allow-unprotected-txs"

  zkevm-prover:
    container_name: zkevm-prover
<<<<<<< HEAD
    image: hermeznetwork/zkevm-prover:v3.0.2
=======
    image: hermeznetwork/zkevm-prover:v4.0.0-RC19
>>>>>>> 5ee8bdad
    ports:
      - 50061:50061 # MT
      - 50071:50071 # Executor
    volumes:
      - ./config/test.prover.config.json:/usr/src/app/config.json
    command: >
      zkProver -c /usr/src/app/config.json

  zkevm-approve:
    container_name: zkevm-approve
    image: zkevm-node
    environment:
      - ZKEVM_NODE_STATE_DB_HOST=zkevm-state-db
    volumes:
      - ./sequencer.keystore:/pk/keystore
      - ./config/test.node.config.toml:/app/config.toml
      - ./config/test.genesis.config.json:/app/genesis.json
    command:
      - "/bin/sh"
      - "-c"
      - "/app/zkevm-node approve --network custom --custom-network-file /app/genesis.json --key-store-path /pk/keystore --pw testonly --am 115792089237316195423570985008687907853269984665640564039457584007913129639935 -y --cfg /app/config.toml"

  zkevm-permissionless-db:
    container_name: zkevm-permissionless-db
    image: postgres:15
    deploy:
      resources:
        limits:
          memory: 2G
        reservations:
          memory: 1G
    ports:
      - 5434:5432
    volumes:
      - ../db/scripts/single_db_server.sql:/docker-entrypoint-initdb.d/init.sql
    environment:
      - POSTGRES_USER=test_user
      - POSTGRES_PASSWORD=test_password
      - POSTGRES_DB=test_db
    command:
      - "postgres"
      - "-N"
      - "500"

  zkevm-permissionless-node:
    container_name: zkevm-permissionless-node
    image: zkevm-node
    ports:
      - 8125:8125
    environment:
      - ZKEVM_NODE_ISTRUSTEDSEQUENCER=false
      - ZKEVM_NODE_STATE_DB_USER=test_user
      - ZKEVM_NODE_STATE_DB_PASSWORD=test_password
      - ZKEVM_NODE_STATE_DB_NAME=state_db
      - ZKEVM_NODE_STATE_DB_HOST=zkevm-permissionless-db
      - ZKEVM_NODE_POOL_DB_USER=test_user
      - ZKEVM_NODE_POOL_DB_PASSWORD=test_password
      - ZKEVM_NODE_POOL_DB_NAME=pool_db
      - ZKEVM_NODE_POOL_DB_HOST=zkevm-permissionless-db
      - ZKEVM_NODE_RPC_PORT=8125
      - ZKEVM_NODE_RPC_SEQUENCERNODEURI=http://zkevm-json-rpc:8123
      - ZKEVM_NODE_MTCLIENT_URI=zkevm-permissionless-prover:50061
      - ZKEVM_NODE_EXECUTOR_URI=zkevm-permissionless-prover:50071
    volumes:
      - ./config/test.node.config.toml:/app/config.toml
      - ./config/test.genesis.config.json:/app/genesis.json
    command:
      - "/bin/sh"
      - "-c"
      - "/app/zkevm-node run --network custom --custom-network-file /app/genesis.json --cfg /app/config.toml --components \"rpc,synchronizer\""

  zkevm-permissionless-prover:
    container_name: zkevm-permissionless-prover
<<<<<<< HEAD
    image: hermeznetwork/zkevm-prover:v3.0.2
=======
    image: hermeznetwork/zkevm-prover:v4.0.0-RC19
>>>>>>> 5ee8bdad
    ports:
      # - 50058:50058 # Prover
      - 50059:50052 # Mock prover
      - 50068:50061 # MT
      - 50078:50071 # Executor
    volumes:
      - ./config/test.permissionless.prover.config.json:/usr/src/app/config.json
    command: >
      zkProver -c /usr/src/app/config.json

  zkevm-metrics:
    image: prom/prometheus:v2.39.1
    container_name: zkevm-metrics
    restart: unless-stopped
    ports:
      - 9090:9090
    command:
      - --config.file=/etc/prometheus/prometheus.yml
      - --web.enable-lifecycle
    volumes:
      - ../config/metrics/prometheus:/etc/prometheus

  zkevm-sh:
    container_name: zkevm-sh
    image: zkevm-node
    stdin_open: true 
    tty: true
    environment:
      - ZKEVM_NODE_STATE_DB_HOST=zkevm-state-db
      - ZKEVM_NODE_POOL_DB_HOST=zkevm-pool-db
    volumes:
      - ./config/test.node.config.toml:/app/config.toml
      - ./config/test.genesis.config.json:/app/genesis.json
    command:
      - "/bin/sh"

  zkevm-node-forced-DAC:
    container_name: zkevm-node-forced-DAC
    image: zkevm-node
    ports:
      - 8125:8125
    environment:
      - ZKEVM_NODE_ISTRUSTEDSEQUENCER=false
      - ZKEVM_NODE_STATEDB_USER=test_user
      - ZKEVM_NODE_STATEDB_PASSWORD=test_password
      - ZKEVM_NODE_STATEDB_NAME=state_db
      - ZKEVM_NODE_STATEDB_HOST=zkevm-permissionless-db
      - ZKEVM_NODE_POOL_DB_USER=test_user
      - ZKEVM_NODE_POOL_DB_PASSWORD=test_password
      - ZKEVM_NODE_POOL_DB_NAME=pool_db
      - ZKEVM_NODE_POOL_DB_HOST=zkevm-permissionless-db
      - ZKEVM_NODE_RPC_PORT=8125
      - ZKEVM_NODE_RPC_SEQUENCERNODEURI=http://zkevm-node-json-rpc:8123
      - ZKEVM_NODE_SYNCHRONIZER_TRUSTEDSEQUENCERURL=http://you-cant-touch-this:8123
      - ZKEVM_NODE_MTCLIENT_URI=zkevm-permissionless-prover:50061
      - ZKEVM_NODE_EXECUTOR_URI=zkevm-permissionless-prover:50071
    volumes:
      - ./config/test.node.config.toml:/app/config.toml
      - ./config/test.genesis.config.json:/app/genesis.json
    command:
      - "/bin/sh"
      - "-c"
      - "/app/zkevm-node run --network custom --custom-network-file /app/genesis.json --cfg /app/config.toml --components \"rpc,synchronizer\""

  zkevm-data-node-db:
    container_name: zkevm-data-node-db
    restart: unless-stopped
    image: postgres
    healthcheck:
      test: ["CMD-SHELL", "pg_isready -d $${POSTGRES_DB} -U $${POSTGRES_USER}"]
      interval: 10s
      timeout: 5s
      retries: 5
    ports:
      - 5444:5432
    environment:
      - POSTGRES_USER=committee_user
      - POSTGRES_PASSWORD=committee_password
      - POSTGRES_DB=committee_db
    command:
      - "postgres"
      - "-N"
      - "500"<|MERGE_RESOLUTION|>--- conflicted
+++ resolved
@@ -339,10 +339,7 @@
 
   zkevm-mock-l1-network:
     container_name: zkevm-mock-l1-network
-<<<<<<< HEAD
     image: hermeznetwork/geth-cdk-validium-contracts:v0.0.2
-=======
-    image: hermeznetwork/geth-zkevm-contracts:v2.1.1-fork.7-geth1.12.0
     ports:
       - 8545:8545
       - 8546:8546
@@ -373,7 +370,6 @@
   zkevm-v1tov2-l1-network:
     container_name: zkevm-v1tov2-l1-network
     image: hermeznetwork/geth-zkevm-contracts:v2.1.1-lxly-updateV1ToV2-etrog-geth1.12.0
->>>>>>> 5ee8bdad
     ports:
       - 8545:8545
       - 8546:8546
@@ -403,11 +399,7 @@
 
   zkevm-prover:
     container_name: zkevm-prover
-<<<<<<< HEAD
-    image: hermeznetwork/zkevm-prover:v3.0.2
-=======
     image: hermeznetwork/zkevm-prover:v4.0.0-RC19
->>>>>>> 5ee8bdad
     ports:
       - 50061:50061 # MT
       - 50071:50071 # Executor
@@ -481,11 +473,7 @@
 
   zkevm-permissionless-prover:
     container_name: zkevm-permissionless-prover
-<<<<<<< HEAD
-    image: hermeznetwork/zkevm-prover:v3.0.2
-=======
     image: hermeznetwork/zkevm-prover:v4.0.0-RC19
->>>>>>> 5ee8bdad
     ports:
       # - 50058:50058 # Prover
       - 50059:50052 # Mock prover
