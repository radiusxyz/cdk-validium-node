--- conflicted
+++ resolved
@@ -513,12 +513,7 @@
 
   zkevm-prover:
     container_name: zkevm-prover
-<<<<<<< HEAD
-    platform: linux/amd64
-    image: hermeznetwork/zkevm-prover:v4.0.14
-=======
     image: hermeznetwork/zkevm-prover:v5.0.6
->>>>>>> 5b24d5d5
     ports:
       - 50061:50061 # MT
       - 50071:50071 # Executor
