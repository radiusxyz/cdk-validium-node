package main

import (
	"context"
	"math/big"
	"os"
	"time"

<<<<<<< HEAD
=======
	"github.com/0xPolygonHermez/zkevm-node/etherman/smartcontracts/pol"
>>>>>>> 76e3118a
	"github.com/0xPolygonHermez/zkevm-node/etherman/smartcontracts/polygonrollupmanager"
	"github.com/0xPolygonHermez/zkevm-node/etherman/smartcontracts/polygonzkevm"
	"github.com/0xPolygonHermez/zkevm-node/log"
	"github.com/0xPolygonHermez/zkevm-node/test/operations"
	"github.com/ethereum/go-ethereum"
	"github.com/ethereum/go-ethereum/accounts/abi/bind"
	"github.com/ethereum/go-ethereum/common"
	"github.com/ethereum/go-ethereum/ethclient"
	"github.com/urfave/cli/v2"
)

const (
	flagL1URLName             = "url"
	flagZkevmAddrName         = "zkevm"
	flagRollupManagerAddrName = "rollupmanager"
	miningTimeout             = 180
)

var (
	flagL1URL = cli.StringFlag{
		Name:     flagL1URLName,
		Aliases:  []string{"u"},
		Usage:    "L1 node url",
		Required: true,
	}
	flagZkevmAddr = cli.StringFlag{
		Name:     flagZkevmAddrName,
		Aliases:  []string{"zk"},
		Usage:    "Zkevm smart contract address",
		Required: true,
	}
	flagRollupManagerAddr = cli.StringFlag{
		Name:     flagRollupManagerAddrName,
		Aliases:  []string{"r"},
		Usage:    "RollupmManager smart contract address",
		Required: true,
	}
)

func main() {
	fbatchsender := cli.NewApp()
	fbatchsender.Name = "forcedBatchsender"
	fbatchsender.Usage = "send forced batch transactions to L1"
	fbatchsender.DefaultCommand = "send"
	flags := []cli.Flag{&flagL1URL, &flagZkevmAddr, &flagRollupManagerAddr}
	fbatchsender.Commands = []*cli.Command{
		{
			Before:  setLogLevel,
			Name:    "send",
			Aliases: []string{},
			Flags:   flags,
			Action:  sendForcedBatches,
		},
	}

	err := fbatchsender.Run(os.Args)
	if err != nil {
		log.Fatal(err)
	}
}

func setLogLevel(ctx *cli.Context) error {
	logLevel := "debug"
	log.Init(log.Config{
		Level:   logLevel,
		Outputs: []string{"stderr"},
	})
	return nil
}

func transferERC20Pol(ctx context.Context, ethClient *ethclient.Client, authSequencer, authForcedBatch *bind.TransactOpts, zkevmAddr common.Address) error {
	log.Infof("Transfering POL from sequencer to forcedBatchesAddress")
	polSmc, err := pol.NewPol(common.HexToAddress(operations.DefaultL1PolSmartContract), ethClient)
	if err != nil {
		return err
	}
	polAmount, _ := big.NewInt(0).SetString("9999999999999999999999", 0)
	log.Debugf("Charging pol from sequencer -> forcedBatchesAddress")
	txValue, err := polSmc.Transfer(authSequencer, common.HexToAddress(operations.DefaultForcedBatchesAddress), polAmount)
	if err != nil {
		return err
	}
	log.Debugf("Waiting for tx %s to be mined (transfer of pol from sequencer -> forcedBatches)", txValue.Hash().String())
	err = operations.WaitTxToBeMined(ctx, ethClient, txValue, operations.DefaultTimeoutTxToBeMined)
	if err != nil {
		return err
	}
	balance, err := polSmc.BalanceOf(&bind.CallOpts{Pending: false}, common.HexToAddress(operations.DefaultSequencerAddress))
	if err != nil {
		return err
	}
	log.Debugf("Account (sequencer) %s pol balance %s", operations.DefaultSequencerAddress, balance.String())
	balance, err = polSmc.BalanceOf(&bind.CallOpts{Pending: false}, common.HexToAddress(operations.DefaultForcedBatchesAddress))
	if err != nil {
		return err
	}
	log.Debugf("Account (force_batches) %s pol balance %s", operations.DefaultForcedBatchesAddress, balance.String())
	log.Debugf("Approve to zkEVM SMC (%s) to spend %s pol", zkevmAddr, polAmount.String())
	_, err = polSmc.Approve(authForcedBatch, zkevmAddr, polAmount)
	if err != nil {
		return err
	}

	return nil
}

func sendForcedBatches(cliCtx *cli.Context) error {
	ctx := cliCtx.Context

	url := cliCtx.String(flagL1URLName)
	// Connect to ethereum node
	ethClient, err := ethclient.Dial(url)
	if err != nil {
		log.Errorf("error connecting to %s: %+v", url, err)
		return err
	}
	// Create smc client
	zkevmAddr := common.HexToAddress(cliCtx.String(flagZkevmAddrName))
	zkevm, err := polygonzkevm.NewPolygonzkevm(zkevmAddr, ethClient)
	if err != nil {
		return err
	}

	rollupManagerAddr := common.HexToAddress(cliCtx.String(flagRollupManagerAddrName))
	rollupManager, err := polygonrollupmanager.NewPolygonrollupmanager(rollupManagerAddr, ethClient)
	if err != nil {
		return err
	}
	authSeq, err := operations.GetAuth(operations.DefaultSequencerPrivateKey, operations.DefaultL1ChainID)
	if err != nil {
		return err
	}
	auth, err := operations.GetAuth(operations.DefaultForcedBatchesPrivateKey, operations.DefaultL1ChainID)
	if err != nil {
		return err
	}
	err = transferERC20Pol(ctx, ethClient, authSeq, auth, zkevmAddr)
	if err != nil {
		log.Error("error transfering pol. Error: ", err)
		return err
	}
	log.Info("Using address: ", auth.From)

	num, err := zkevm.LastForceBatch(&bind.CallOpts{Pending: false})
	if err != nil {
		log.Error("error getting lastForBatch number. Error : ", err)
		return err
	}
	log.Info("Number of forceBatches in the smc: ", num)

	currentBlock, err := ethClient.BlockByNumber(ctx, nil)
	if err != nil {
		log.Error("error getting blockByNumber. Error: ", err)
		return err
	}
	log.Debug("currentBlock.Time(): ", currentBlock.Time())

	// Get tip
	tip, err := rollupManager.GetForcedBatchFee(&bind.CallOpts{Pending: false})
	if err != nil {
		log.Error("error getting tip. Error: ", err)
		return err
	}
<<<<<<< HEAD

	// // Allow forced batches in smart contract if disallowed
	// disallowed, err := zkevm.IsForcedBatchAllowed(&bind.CallOpts{Pending: false})
	// if err != nil {
	// 	log.Error("error getting IsForcedBatchAllowed. Error: ", err)
	// 	return err
	// }
	// if disallowed {
	// 	tx, err := zkevm.ActivateForceBatches(auth)
	// 	if err != nil {
	// 		log.Error("error sending activateForceBatches. Error: ", err)
	// 		return err
	// 	}
	// 	err = operations.WaitTxToBeMined(ctx, ethClient, tx, operations.DefaultTimeoutTxToBeMined)
	// 	if err != nil {

	// 		log.Error("error waiting tx to be mined. Error: ", err)
	// 		return err
	// 	}
	// }
=======
	log.Info("Tip: ", tip)
	tx, err := zkevm.SetForceBatchAddress(authSeq, common.Address{})
	if err != nil {
		log.Error("error sending SetForceBatchAddress. Error: ", err)
		return err
	}
	err = operations.WaitTxToBeMined(ctx, ethClient, tx, operations.DefaultTimeoutTxToBeMined)
	if err != nil {

		log.Error("error waiting tx to be mined. Error: ", err)
		return err
	}
>>>>>>> 76e3118a

	txs := "ee80843b9aca00830186a0944d5cf5032b2a844602278b01199ed191a86c93ff88016345785d8a0000808203e980801186622d03b6b8da7cf111d1ccba5bb185c56deae6a322cebc6dda0556f3cb9700910c26408b64b51c5da36ba2f38ef55ba1cee719d5a6c012259687999074321bff"
	// Send forceBatch
	data := common.Hex2Bytes(txs)
	log.Info("Data: ", data)
	tx, err = zkevm.ForceBatch(auth, data, tip)
	if err != nil {
		log.Error("error sending forceBatch. Error: ", err)
		return err
	}

	log.Info("TxHash: ", tx.Hash())

	time.Sleep(1 * time.Second)

	err = operations.WaitTxToBeMined(ctx, ethClient, tx, miningTimeout*time.Second)
	if err != nil {
		return err
	}

	query := ethereum.FilterQuery{
		FromBlock: currentBlock.Number(),
		Addresses: []common.Address{zkevmAddr},
	}
	logs, err := ethClient.FilterLogs(ctx, query)
	if err != nil {
		return err
	}
	for _, vLog := range logs {
		fb, err := zkevm.ParseForceBatch(vLog)
		if err == nil {
			log.Debugf("log decoded: %+v", fb)
			ger := fb.LastGlobalExitRoot
			log.Info("GlobalExitRoot: ", ger)
			log.Info("Transactions: ", common.Bytes2Hex(fb.Transactions))
			fullBlock, err := ethClient.BlockByHash(ctx, vLog.BlockHash)
			if err != nil {
				log.Errorf("error getting hashParent. BlockNumber: %d. Error: %v", vLog.BlockNumber, err)
				return err
			}
			log.Info("MinForcedTimestamp: ", fullBlock.Time())
		}
	}

	return nil
}<|MERGE_RESOLUTION|>--- conflicted
+++ resolved
@@ -6,10 +6,7 @@
 	"os"
 	"time"
 
-<<<<<<< HEAD
-=======
 	"github.com/0xPolygonHermez/zkevm-node/etherman/smartcontracts/pol"
->>>>>>> 76e3118a
 	"github.com/0xPolygonHermez/zkevm-node/etherman/smartcontracts/polygonrollupmanager"
 	"github.com/0xPolygonHermez/zkevm-node/etherman/smartcontracts/polygonzkevm"
 	"github.com/0xPolygonHermez/zkevm-node/log"
@@ -173,28 +170,6 @@
 		log.Error("error getting tip. Error: ", err)
 		return err
 	}
-<<<<<<< HEAD
-
-	// // Allow forced batches in smart contract if disallowed
-	// disallowed, err := zkevm.IsForcedBatchAllowed(&bind.CallOpts{Pending: false})
-	// if err != nil {
-	// 	log.Error("error getting IsForcedBatchAllowed. Error: ", err)
-	// 	return err
-	// }
-	// if disallowed {
-	// 	tx, err := zkevm.ActivateForceBatches(auth)
-	// 	if err != nil {
-	// 		log.Error("error sending activateForceBatches. Error: ", err)
-	// 		return err
-	// 	}
-	// 	err = operations.WaitTxToBeMined(ctx, ethClient, tx, operations.DefaultTimeoutTxToBeMined)
-	// 	if err != nil {
-
-	// 		log.Error("error waiting tx to be mined. Error: ", err)
-	// 		return err
-	// 	}
-	// }
-=======
 	log.Info("Tip: ", tip)
 	tx, err := zkevm.SetForceBatchAddress(authSeq, common.Address{})
 	if err != nil {
@@ -207,7 +182,6 @@
 		log.Error("error waiting tx to be mined. Error: ", err)
 		return err
 	}
->>>>>>> 76e3118a
 
 	txs := "ee80843b9aca00830186a0944d5cf5032b2a844602278b01199ed191a86c93ff88016345785d8a0000808203e980801186622d03b6b8da7cf111d1ccba5bb185c56deae6a322cebc6dda0556f3cb9700910c26408b64b51c5da36ba2f38ef55ba1cee719d5a6c012259687999074321bff"
 	// Send forceBatch
