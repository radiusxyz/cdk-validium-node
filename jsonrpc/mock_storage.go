// Code generated by mockery v2.39.0. DO NOT EDIT.

package jsonrpc

import mock "github.com/stretchr/testify/mock"

// storageMock is an autogenerated mock type for the storageInterface type
type storageMock struct {
	mock.Mock
}

// GetAllBlockFiltersWithWSConn provides a mock function with given fields:
func (_m *storageMock) GetAllBlockFiltersWithWSConn() []*Filter {
	ret := _m.Called()

<<<<<<< HEAD
=======
	if len(ret) == 0 {
		panic("no return value specified for GetAllBlockFiltersWithWSConn")
	}

>>>>>>> 5ee8bdad
	var r0 []*Filter
	if rf, ok := ret.Get(0).(func() []*Filter); ok {
		r0 = rf()
	} else {
		if ret.Get(0) != nil {
			r0 = ret.Get(0).([]*Filter)
		}
	}

	return r0
}

// GetAllLogFiltersWithWSConn provides a mock function with given fields:
func (_m *storageMock) GetAllLogFiltersWithWSConn() []*Filter {
	ret := _m.Called()

<<<<<<< HEAD
=======
	if len(ret) == 0 {
		panic("no return value specified for GetAllLogFiltersWithWSConn")
	}

>>>>>>> 5ee8bdad
	var r0 []*Filter
	if rf, ok := ret.Get(0).(func() []*Filter); ok {
		r0 = rf()
	} else {
		if ret.Get(0) != nil {
			r0 = ret.Get(0).([]*Filter)
		}
	}

	return r0
}

// GetFilter provides a mock function with given fields: filterID
func (_m *storageMock) GetFilter(filterID string) (*Filter, error) {
	ret := _m.Called(filterID)

	if len(ret) == 0 {
		panic("no return value specified for GetFilter")
	}

	var r0 *Filter
	var r1 error
	if rf, ok := ret.Get(0).(func(string) (*Filter, error)); ok {
		return rf(filterID)
	}
	if rf, ok := ret.Get(0).(func(string) *Filter); ok {
		r0 = rf(filterID)
	} else {
		if ret.Get(0) != nil {
			r0 = ret.Get(0).(*Filter)
		}
	}

	if rf, ok := ret.Get(1).(func(string) error); ok {
		r1 = rf(filterID)
	} else {
		r1 = ret.Error(1)
	}

	return r0, r1
}

// NewBlockFilter provides a mock function with given fields: wsConn
func (_m *storageMock) NewBlockFilter(wsConn *concurrentWsConn) (string, error) {
	ret := _m.Called(wsConn)

	if len(ret) == 0 {
		panic("no return value specified for NewBlockFilter")
	}

	var r0 string
	var r1 error
	if rf, ok := ret.Get(0).(func(*concurrentWsConn) (string, error)); ok {
		return rf(wsConn)
	}
	if rf, ok := ret.Get(0).(func(*concurrentWsConn) string); ok {
		r0 = rf(wsConn)
	} else {
		r0 = ret.Get(0).(string)
	}

	if rf, ok := ret.Get(1).(func(*concurrentWsConn) error); ok {
		r1 = rf(wsConn)
	} else {
		r1 = ret.Error(1)
	}

	return r0, r1
}

// NewLogFilter provides a mock function with given fields: wsConn, filter
func (_m *storageMock) NewLogFilter(wsConn *concurrentWsConn, filter LogFilter) (string, error) {
	ret := _m.Called(wsConn, filter)

	if len(ret) == 0 {
		panic("no return value specified for NewLogFilter")
	}

	var r0 string
	var r1 error
	if rf, ok := ret.Get(0).(func(*concurrentWsConn, LogFilter) (string, error)); ok {
		return rf(wsConn, filter)
	}
	if rf, ok := ret.Get(0).(func(*concurrentWsConn, LogFilter) string); ok {
		r0 = rf(wsConn, filter)
	} else {
		r0 = ret.Get(0).(string)
	}

	if rf, ok := ret.Get(1).(func(*concurrentWsConn, LogFilter) error); ok {
		r1 = rf(wsConn, filter)
	} else {
		r1 = ret.Error(1)
	}

	return r0, r1
}

// NewPendingTransactionFilter provides a mock function with given fields: wsConn
func (_m *storageMock) NewPendingTransactionFilter(wsConn *concurrentWsConn) (string, error) {
	ret := _m.Called(wsConn)

	if len(ret) == 0 {
		panic("no return value specified for NewPendingTransactionFilter")
	}

	var r0 string
	var r1 error
	if rf, ok := ret.Get(0).(func(*concurrentWsConn) (string, error)); ok {
		return rf(wsConn)
	}
	if rf, ok := ret.Get(0).(func(*concurrentWsConn) string); ok {
		r0 = rf(wsConn)
	} else {
		r0 = ret.Get(0).(string)
	}

	if rf, ok := ret.Get(1).(func(*concurrentWsConn) error); ok {
		r1 = rf(wsConn)
	} else {
		r1 = ret.Error(1)
	}

	return r0, r1
}

// UninstallFilter provides a mock function with given fields: filterID
func (_m *storageMock) UninstallFilter(filterID string) error {
	ret := _m.Called(filterID)

	if len(ret) == 0 {
		panic("no return value specified for UninstallFilter")
	}

	var r0 error
	if rf, ok := ret.Get(0).(func(string) error); ok {
		r0 = rf(filterID)
	} else {
		r0 = ret.Error(0)
	}

	return r0
}

// UninstallFilterByWSConn provides a mock function with given fields: wsConn
func (_m *storageMock) UninstallFilterByWSConn(wsConn *concurrentWsConn) error {
	ret := _m.Called(wsConn)

	if len(ret) == 0 {
		panic("no return value specified for UninstallFilterByWSConn")
	}

	var r0 error
	if rf, ok := ret.Get(0).(func(*concurrentWsConn) error); ok {
		r0 = rf(wsConn)
	} else {
		r0 = ret.Error(0)
	}

	return r0
}

// UpdateFilterLastPoll provides a mock function with given fields: filterID
func (_m *storageMock) UpdateFilterLastPoll(filterID string) error {
	ret := _m.Called(filterID)

	if len(ret) == 0 {
		panic("no return value specified for UpdateFilterLastPoll")
	}

	var r0 error
	if rf, ok := ret.Get(0).(func(string) error); ok {
		r0 = rf(filterID)
	} else {
		r0 = ret.Error(0)
	}

	return r0
}

// newStorageMock creates a new instance of storageMock. It also registers a testing interface on the mock and a cleanup function to assert the mocks expectations.
// The first argument is typically a *testing.T value.
func newStorageMock(t interface {
	mock.TestingT
	Cleanup(func())
}) *storageMock {
	mock := &storageMock{}
	mock.Mock.Test(t)

	t.Cleanup(func() { mock.AssertExpectations(t) })

	return mock
}<|MERGE_RESOLUTION|>--- conflicted
+++ resolved
@@ -13,13 +13,10 @@
 func (_m *storageMock) GetAllBlockFiltersWithWSConn() []*Filter {
 	ret := _m.Called()
 
-<<<<<<< HEAD
-=======
 	if len(ret) == 0 {
 		panic("no return value specified for GetAllBlockFiltersWithWSConn")
 	}
 
->>>>>>> 5ee8bdad
 	var r0 []*Filter
 	if rf, ok := ret.Get(0).(func() []*Filter); ok {
 		r0 = rf()
@@ -36,13 +33,10 @@
 func (_m *storageMock) GetAllLogFiltersWithWSConn() []*Filter {
 	ret := _m.Called()
 
-<<<<<<< HEAD
-=======
 	if len(ret) == 0 {
 		panic("no return value specified for GetAllLogFiltersWithWSConn")
 	}
 
->>>>>>> 5ee8bdad
 	var r0 []*Filter
 	if rf, ok := ret.Get(0).(func() []*Filter); ok {
 		r0 = rf()
